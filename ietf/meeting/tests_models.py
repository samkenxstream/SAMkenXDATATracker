--- conflicted
+++ resolved
@@ -3,13 +3,9 @@
 """Tests of models in the Meeting application"""
 import datetime
 
-<<<<<<< HEAD
-from ietf.meeting.factories import MeetingFactory, SessionFactory, AttendedFactory
-=======
 from mock import patch
 
-from ietf.meeting.factories import MeetingFactory, SessionFactory
->>>>>>> 0391383c
+from ietf.meeting.factories import MeetingFactory, SessionFactory, AttendedFactory
 from ietf.stats.factories import MeetingRegistrationFactory
 from ietf.utils.test_utils import TestCase
 
@@ -58,7 +54,6 @@
         self.assertEqual(attendance.remote, 0)
         self.assertEqual(attendance.onsite, 5)
 
-<<<<<<< HEAD
     def test_get_attendance_113(self):
         """Simulate IETF 113 attendance gathering data"""
         meeting = MeetingFactory(type_id='ietf', number='113')
@@ -92,7 +87,7 @@
         att = second_mtg.get_attendance()
         self.assertEqual(att.onsite, 1)
         self.assertEqual(att.remote, 0)
-=======
+
     def test_vtimezone(self):
         # normal time zone that should have a zoneinfo file
         meeting = MeetingFactory(type_id='ietf', time_zone='America/Los_Angeles', populate_schedule=False)
@@ -108,7 +103,6 @@
         with patch('ietf.meeting.models.io.open', side_effect=IOError):
             vtz = meeting.vtimezone()
         self.assertIsNone(vtz)
->>>>>>> 0391383c
 
 
 class SessionTests(TestCase):

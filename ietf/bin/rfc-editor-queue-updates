#!/usr/bin/env python

import io
import os
import requests
import socket
import sys
<<<<<<< HEAD
from urllib.request import urlopen
=======
>>>>>>> 5cecc0be

# boilerplate
basedir = os.path.abspath(os.path.join(os.path.dirname(__file__), "../.."))
sys.path = [ basedir ] + sys.path
os.environ["DJANGO_SETTINGS_MODULE"] = "ietf.settings"

import django
django.setup()

from django.conf import settings

from ietf.sync.rfceditor import parse_queue, MIN_QUEUE_RESULTS, update_drafts_from_queue
from ietf.utils.log import log

log("Updating RFC Editor queue states from %s" % settings.RFC_EDITOR_QUEUE_URL)

socket.setdefaulttimeout(30)
response = requests.get(settings.RFC_EDITOR_QUEUE_URL).text
drafts, warnings = parse_queue(io.StringIO(response))
for w in warnings:
    log(u"Warning: %s" % w)

if len(drafts) < MIN_QUEUE_RESULTS:
    log("Not enough results, only %s" % len(drafts))
    sys.exit(1)

changed, warnings = update_drafts_from_queue(drafts)
for w in warnings:
    log(u"Warning: %s" % w)

for c in changed:
    log(u"Updated %s" % c)<|MERGE_RESOLUTION|>--- conflicted
+++ resolved
@@ -5,10 +5,6 @@
 import requests
 import socket
 import sys
-<<<<<<< HEAD
-from urllib.request import urlopen
-=======
->>>>>>> 5cecc0be
 
 # boilerplate
 basedir = os.path.abspath(os.path.join(os.path.dirname(__file__), "../.."))

--- conflicted
+++ resolved
@@ -33,12 +33,8 @@
 import datetime, re
 
 from django import forms
-<<<<<<< HEAD
 from django.conf import settings
 from django.core.cache import cache
-from django.core.exceptions import ObjectDoesNotExist
-=======
->>>>>>> c7589f9b
 from django.core.urlresolvers import reverse as urlreverse
 from django.db.models import Q
 from django.http import Http404, HttpResponseBadRequest, HttpResponse, HttpResponseRedirect
@@ -83,11 +79,7 @@
             ("ad", "AD"), ("-ad", "AD (desc)"), ),
         required=False, widget=forms.HiddenInput)
 
-<<<<<<< HEAD
-    doctypes = DocTypeName.objects.filter(used=True).exclude(slug='draft').order_by('name');
-=======
-    doctypes = forms.ModelMultipleChoiceField(queryset=DocTypeName.objects.exclude(slug='draft').order_by('name'), required=False)
->>>>>>> c7589f9b
+    doctypes = forms.ModelMultipleChoiceField(queryset=DocTypeName.objects.filter(used=True).exclude(slug='draft').order_by('name'), required=False)
 
     def __init__(self, *args, **kwargs):
         super(SearchForm, self).__init__(*args, **kwargs)
@@ -188,108 +180,7 @@
     elif by == "stream":
         docs = docs.filter(stream=query["stream"])
 
-<<<<<<< HEAD
-    # evaluate and fill in attribute results immediately to cut down
-    # the number of queries
-    docs = docs.select_related("ad", "ad__person", "std_level", "intended_std_level", "group", "stream")
-    docs = docs.prefetch_related("states__type", "tags")
-    results = list(docs[:MAX])
-
-    fill_in_search_attributes(results)
-
-    # sort
-    def sort_key(d):
-        res = []
-
-        rfc_num = d.rfc_number()
-
-
-        if d.type_id == "draft":
-            res.append(["Active", "Expired", "Replaced", "Withdrawn", "RFC"].index(d.search_heading.split()[0] ))
-        else:
-            res.append(d.type_id);
-            res.append("-");
-            res.append(d.get_state_slug());
-            res.append("-");
-
-        if query["sort"] in ["title", "-title"]:
-            res.append(d.title)
-        elif query["sort"]  in ["date", "-date" ]:
-            res.append(str(d.latest_revision_date))
-        elif query["sort"]  in ["status", "-status"]:
-            if rfc_num != None:
-                res.append(int(rfc_num))
-            else:
-                res.append(d.get_state().order if d.get_state() else None)
-        elif query["sort"]  in ["ipr", "-ipr"]:
-            res.append(len(d.ipr()))
-        elif query["sort"]  in ["ad", "-ad"]:
-            if rfc_num != None:
-                res.append(int(rfc_num))
-            elif d.get_state_slug() == "active":
-                if d.get_state("draft-iesg"):
-                    res.append(d.get_state("draft-iesg").order)
-                else:
-                    res.append(0)
-        else:
-            if rfc_num != None:
-                res.append(int(rfc_num))
-            else:
-                res.append(d.canonical_name())
-
-        return res
-
-    results.sort(key=sort_key, reverse=query["sort"].startswith("-"))
-
-    # fill in a meta dict with some information for rendering the result table
-    if len(results) == MAX:
-        meta['max'] = MAX
-    meta['by'] = query['by']
-    meta['advanced'] = bool(query['by'] or len(meta['checked']))
-
-    meta['headers'] = [{'title': 'Document', 'key':'document'},
-                       {'title': 'Title', 'key':'title'},
-                       {'title': 'Date', 'key':'date'},
-                       {'title': 'Status', 'key':'status'},
-                       {'title': 'IPR', 'key':'ipr'},
-                       {'title': 'AD / Shepherd', 'key':'ad'}]
-
-    if hasattr(form.data, "urlencode"): # form was fed a Django QueryDict, not local plain dict
-        d = form.data.copy()
-        for h in meta['headers']:
-            sort = query.get('sort')
-            if sort.endswith(h['key']):
-                h['sorted'] = True
-                if sort.startswith('-'):
-                    h['direction'] = 'desc'
-                    d["sort"] = h["key"]                    
-                else:
-                    h['direction'] = 'asc'
-                    d["sort"] = "-" + h["key"]
-            else:
-                d["sort"] = h["key"]
-            h["sort_url"] = "?" + d.urlencode()
-                
-    return (results, meta)
-
-
-def get_doc_is_tracked(request, results):
-    # Determine whether each document is being tracked or not, and remember
-    # that so we can display the proper track/untrack option.
-    doc_is_tracked = { }
-    if request.user.is_authenticated():
-        try:
-            clist = CommunityList.objects.get(user=request.user)
-            clist.update()
-        except ObjectDoesNotExist:
-            return doc_is_tracked
-        for doc in results:
-            if clist.get_documents().filter(name=doc.name).count() > 0:
-                doc_is_tracked[doc.name] = True
-    return doc_is_tracked
-=======
     return docs
->>>>>>> c7589f9b
 
 def search(request):
     if request.GET:
@@ -489,7 +380,8 @@
         raise Http404
     form = SearchForm({'by':'ad','ad': ad.id,
                        'rfcs':'on', 'activedrafts':'on', 'olddrafts':'on',
-                       'sort': 'status', 'doctypes': list(DocTypeName.objects.exclude(slug='draft').values_list("pk", flat=True))})
+                       'sort': 'status',
+                       'doctypes': list(DocTypeName.objects.filter(used=True).exclude(slug='draft').values_list("pk", flat=True))})
     results, meta = prepare_document_table(request, retrieve_search_results(form), form.data)
     results.sort(key=ad_dashboard_sort_key)
     del meta["headers"][-1]

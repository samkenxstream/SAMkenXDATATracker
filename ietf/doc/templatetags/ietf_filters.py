--- conflicted
+++ resolved
@@ -10,12 +10,8 @@
 from django import template
 from django.conf import settings
 from django.utils.html import escape, fix_ampersands
-<<<<<<< HEAD
 from django.utils.text import wrap
-from django.template.defaultfilters import truncatewords_html, linebreaksbr, stringfilter, urlize
-=======
 from django.template.defaultfilters import truncatewords_html, linebreaksbr, stringfilter, striptags, urlize
->>>>>>> 9a25b002
 from django.template import resolve_variable
 from django.utils.safestring import mark_safe, SafeData
 from django.utils.html import strip_tags
@@ -208,7 +204,7 @@
     """
     string = str(string)
     if string[:3].lower() == "rfc" and string[3] != " ":
-        return string[:3] + " " + string[3:]
+        return string[:3].upper() + " " + string[3:]
     else:
         return string
 
@@ -457,17 +453,12 @@
     if text.startswith("This was part of a ballot set with:"):
         full = urlize_ietf_docs(full)
 
-<<<<<<< HEAD
     return format_snippet(full, trunc_words)
 
 @register.filter
 def format_snippet(text, trunc_words=25): 
     full = mark_safe(keep_spacing(collapsebr(linebreaksbr(urlize(sanitize_html(text))))))
     snippet = truncatewords_html(full, trunc_words)
-=======
-    full = mark_safe(keep_spacing(linebreaksbr(urlize_html(sanitize_html(full)))))
-    snippet = truncatewords_html(full, 25)
->>>>>>> 9a25b002
     if snippet != full:
         return mark_safe(u'<div class="snippet">%s<button class="btn btn-xs btn-default show-all"><span class="fa fa-caret-down"></span></button></div><div class="hidden full">%s</div>' % (snippet, full))
     return full
@@ -543,7 +534,6 @@
     else:
         return "Unknown"
 
-<<<<<<< HEAD
 # The function and class below provides a tag version of the builtin wordwrap filter
 # https://djangosnippets.org/snippets/134/
 @register.tag
@@ -573,7 +563,7 @@
     
     def render(self, context):
         return wrap(str(self.nodelist.render(context)), int(self.len))
-=======
+
 # FACELIFT: The following filters are only used by the facelift UI:
 
 @register.filter
@@ -632,5 +622,4 @@
             urlizedText = urlize(textNode, autoescape=autoescape)
             textNode.replaceWith(BeautifulSoup(urlizedText))
 
-        return str(soup)
->>>>>>> 9a25b002
+        return str(soup)
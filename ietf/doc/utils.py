--- conflicted
+++ resolved
@@ -4,11 +4,8 @@
 import math
 
 from django.conf import settings
-<<<<<<< HEAD
 from django.db.models.query import EmptyQuerySet
-=======
 from django.forms import ValidationError
->>>>>>> 20fb8ff3
 
 from ietf.utils import markup_txt
 from ietf.doc.models import Document, DocHistory

--- conflicted
+++ resolved
@@ -7,34 +7,13 @@
     {% origin %}
     <h1>Sign in</h1>
     <form method="post">
-<<<<<<< HEAD
         {% csrf_token %}
         {% bootstrap_form form %}
         {% bootstrap_button button_type="submit" content="Sign in" %}
         <a class="btn btn-secondary"
            href="{% url 'ietf.ietfauth.views.password_reset' %}">Forgot your password?</a>
-=======
-      {% csrf_token %}
-      {% bootstrap_form form %}
-
-      {% if alert %}
-	<p class="alert alert-danger">
-	   {{ alert }}
-	</p>
-      {% endif %}
-
-      {% buttons %}
-	 <button type="submit" class="btn btn-primary">Sign in</button>
-
-	 <div class="pull-right">
-        Forgot your password?
-        <a href="{% url 'ietf.ietfauth.views.password_reset' %}">Request a reset</a>.
         <br>
         Don't have an account?
         <a href="{% url 'ietf.ietfauth.views.create_account' %}">Create an account</a>.
-    </div>
-      {% endbuttons %}
-
->>>>>>> 8fd6f332
     </form>
 {% endblock %}
--- conflicted
+++ resolved
@@ -1,8 +1,5 @@
 # Copyright The IETF Trust 2016-2019, All Rights Reserved
-<<<<<<< HEAD
 # -*- coding: utf-8 -*-
-=======
->>>>>>> c51e211f
 
 
 from __future__ import absolute_import, print_function, unicode_literals

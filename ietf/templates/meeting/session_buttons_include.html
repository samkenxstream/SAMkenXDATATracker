{# Copyright The IETF Trust 2015, All Rights Reserved #}
{% load origin %}
{% load static %}
{% load textfilters %}
{% load ietf_filters %}
{% origin %}

<<<<<<< HEAD
{% if item and item|should_show_agenda_session_buttons %}
{% with slug=item.slug %}{% with session=item.session %}{% with timeslot=item.timeslot %}{% with meeting=schedule.meeting %}
<div id="session-buttons-{{session.pk}}" class="text-nowrap">
  {% with acronym=session.historic_group.acronym %}
  {% if session.agenda and show_agenda %}
    {# Note: if called with show_agenda=True, calling template must load agenda_materials.js, needed by session_agenda_include.html #}
    {% include "meeting/session_agenda_include.html" with slug=slug session=session timeslot=timeslot only %}
    <!-- agenda pop-up button -->
    <a class="" data-toggle="modal" data-target="#modal-{{slug}}" title="Show meeting materials"><span class="fa fa-fw fa-arrows-alt"></span></a>
    <!-- materials tar file -->
    <a class="" href="/meeting/{{meeting.number}}/agenda/{{acronym}}-drafts.tgz" title="Download meeting materials as .tar archive"><span class="fa fa-fw fa-file-archive-o"></span></a>
    <!-- materials PDF file -->
    <a class="" href="/meeting/{{ meeting.number }}/agenda/{{acronym}}-drafts.pdf" title="Download meeting materials as PDF file"><span class="fa fa-fw fa-file-pdf-o"></span></a>
  {% endif %}
=======
{% if item|should_show_agenda_session_buttons %}
    {% with slug=item.slug %}{% with session=item.session %}{% with timeslot=item.timeslot %}{% with meeting=schedule.meeting %}
        {% if session.agenda and show_agenda %}
            {# Note: if called with show_agenda=True, calling template must load agenda_materials.js, needed by session_agenda_include.html #}
            {% include "meeting/session_agenda_include.html" with slug=slug session=session timeslot=timeslot only %}
        {% endif %}
>>>>>>> a9738bc2

        <div id="session-buttons-{{session.pk}}" role="group" class="btn-group btn-group-sm">
            {% with acronym=session.historic_group.acronym %}
                {% if session.agenda and show_agenda %}
                    <!-- agenda pop-up button -->
                    <a class="btn btn-outline-primary" role="button" data-bs-toggle="modal" data-bs-target="#modal-{{slug}}" title="Show meeting materials"><span class="bi bi-arrows-fullscreen"></span></a>
                    <!-- materials tar file -->
                    <a class="btn btn-outline-primary" role="button" href="/meeting/{{meeting.number}}/agenda/{{acronym}}-drafts.tgz" title="Download meeting materials as .tar archive"><span class="bi bi-file-zip"></span></a>
                    <!-- materials PDF file -->
                    <a class="btn btn-outline-primary" role="button" href="/meeting/{{ meeting.number }}/agenda/{{acronym}}-drafts.pdf" title="Download meeting materials as PDF file"><span class="bi bi-file-pdf"></span></a>
                {% endif %}

                <!-- HedgeDoc -->
                {% if use_codimd %}
                    {% if timeslot.type.slug == 'plenary' %}
                        <a class="btn btn-outline-primary" role="button" href="https://notes.ietf.org/notes-ietf-{{ meeting.number }}-plenary" title="Notepad for note-takers"><span class="bi bi-journal-text"></span></a>
                    {% else %}
                        <a class="btn btn-outline-primary" role="button" href="https://notes.ietf.org/notes-ietf-{{ meeting.number }}-{{acronym}}" title="Notepad for note-takers"><span class="bi bi-journal-text"></span></a>
                    {% endif %}
                {% endif %}

                {# show stream buttons up till end of session, then show archive buttons #}
                {% if now < timeslot.utc_end_time %}
                    <!-- Jabber -->
                    <a class="btn btn-outline-primary" role="button"
                        href="xmpp:{{session.jabber_room_name}}@jabber.ietf.org?join"
                        title="Chat room for {{session.jabber_room_name}}"><span class="bi bi-lightbulb"></span></a>
                    <!-- Video stream (meetecho) -->
                    {% if timeslot.location.video_stream_url %}
                        <a class="btn btn-outline-primary" role="button"
                            href="{{timeslot.location.video_stream_url|format:session }}"
                            title="Video stream"><span class="bi bi-camera-video"></span></a>
                    {% endif %}
                    <!-- Audio stream -->
                    {% if timeslot.location.audio_stream_url %}
                        <a class="btn btn-outline-primary" role="button"
                            href="{{timeslot.location.audio_stream_url|format:session }}"
                            title="Audio stream"><span class="bi bi-headphones"></span></a>
                    {% endif %}
                    <!-- Remote call-in -->
                    {% if session.agenda_note|first_url|conference_url %}
                        <a class="btn btn-outline-primary" role="button"
                            href="{{ session.agenda_note|first_url }}"
                            title="Online conference"><span class="bi bi-people"></span></a>
                    {% elif session.remote_instructions|first_url|conference_url %}
                        <a class="btn btn-outline-primary" role="button"
                            href="{{ session.remote_instructions|first_url }}"
                            title="Online conference"><span class="bi bi-people"></span></a>
                    {% elif timeslot.location.webex_url %}
                        <a class="btn btn-outline-primary" role="button"
                            href="{{timeslot.location.webex_url|format:session }}"
                            title="Webex session"><span class="bi bi-people"></span></a>
                    {% endif %}
                    <!-- iCalendar item -->
                    <a class="btn btn-outline-primary" role="button"
                        href="{% url 'ietf.meeting.views.agenda_ical' num=meeting.number session_id=session.id %}"
                        title="icalendar entry for {{acronym}} session on {{timeslot.utc_start_time|date:'Y-m-d H:i'}} UTC">
                        <span class="bi bi-calendar"></span></a>
                {% else %}
                    <!-- Jabber logs -->
                    {% if meeting.number|add:"0" >= 60 %}
                        <a class="btn btn-outline-primary" role="button" href="https://www.ietf.org/jabber/logs/{{session.jabber_room_name}}?C=M;O=D" title="Chat logs for {{session.jabber_room_name}}"><i class="bi bi-file-text"></i></a>
                    {% endif %}
                    <!-- Recordings -->
                    {% if meeting.number|add:"0" >= 80 %}
                        {% with session.recordings as recordings %}
                            {% if recordings %}
                                {# There's no guaranteed order, so this is a bit messy: #}
                                <!-- First, the audio recordings, if any -->
                                {% for r in recordings %}
                                    {% if r.get_href and 'audio' in r.get_href %}
                                        <a class="btn btn-outline-primary" role="button" href="{{ r.get_href }}" title="{{ r.title}}"><span class="bi bi-file-play"></span></a>
                                    {% endif %}
                                {% endfor %}
                                <!-- Then the youtube recordings -->
                                {% for r in recordings %}
                                    {% if r.get_href and 'youtu' in r.get_href %}
                                        <a class="btn btn-outline-primary" role="button" href="{{ r.get_href }}" title="{{ r.title }}"><span class="bi bi-file-slides"></span></a>
                                    {% endif %}
                                {% endfor %}
                                <!-- Finally, any other recordings -->
                                {% for r in recordings %}
                                    {% if r.get_href and not 'audio' in r.get_href and not 'youtu' in r.get_href %}
                                        <a class="btn btn-outline-primary" role="button" href="{{ r.get_href }}" title="{{ r.title }}"><span class="bi bi-file-play"></span></a>
                                    {% endif %}
                                {% endfor %}
                            {% endif %}
                        {% endwith %}
                        {% if timeslot.location.video_stream_url %}
                            <a class="btn btn-outline-primary" role="button"
                                href="http://www.meetecho.com/ietf{{meeting.number}}/recordings#{{acronym.upper}}"
                                title="Session recording"><span class="bi bi-file-slides"></span></a>
                        {% endif %}
                    {% endif %}
                {% endif %}
            {% endwith %}
        </div>
    {% endwith %}{% endwith %}{% endwith %}{% endwith %}
{% endif %}<|MERGE_RESOLUTION|>--- conflicted
+++ resolved
@@ -5,29 +5,12 @@
 {% load ietf_filters %}
 {% origin %}
 
-<<<<<<< HEAD
 {% if item and item|should_show_agenda_session_buttons %}
-{% with slug=item.slug %}{% with session=item.session %}{% with timeslot=item.timeslot %}{% with meeting=schedule.meeting %}
-<div id="session-buttons-{{session.pk}}" class="text-nowrap">
-  {% with acronym=session.historic_group.acronym %}
-  {% if session.agenda and show_agenda %}
-    {# Note: if called with show_agenda=True, calling template must load agenda_materials.js, needed by session_agenda_include.html #}
-    {% include "meeting/session_agenda_include.html" with slug=slug session=session timeslot=timeslot only %}
-    <!-- agenda pop-up button -->
-    <a class="" data-toggle="modal" data-target="#modal-{{slug}}" title="Show meeting materials"><span class="fa fa-fw fa-arrows-alt"></span></a>
-    <!-- materials tar file -->
-    <a class="" href="/meeting/{{meeting.number}}/agenda/{{acronym}}-drafts.tgz" title="Download meeting materials as .tar archive"><span class="fa fa-fw fa-file-archive-o"></span></a>
-    <!-- materials PDF file -->
-    <a class="" href="/meeting/{{ meeting.number }}/agenda/{{acronym}}-drafts.pdf" title="Download meeting materials as PDF file"><span class="fa fa-fw fa-file-pdf-o"></span></a>
-  {% endif %}
-=======
-{% if item|should_show_agenda_session_buttons %}
     {% with slug=item.slug %}{% with session=item.session %}{% with timeslot=item.timeslot %}{% with meeting=schedule.meeting %}
         {% if session.agenda and show_agenda %}
             {# Note: if called with show_agenda=True, calling template must load agenda_materials.js, needed by session_agenda_include.html #}
             {% include "meeting/session_agenda_include.html" with slug=slug session=session timeslot=timeslot only %}
         {% endif %}
->>>>>>> a9738bc2
 
         <div id="session-buttons-{{session.pk}}" role="group" class="btn-group btn-group-sm">
             {% with acronym=session.historic_group.acronym %}

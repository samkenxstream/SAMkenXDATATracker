{% extends "base.html" %}
{# Copyright The IETF Trust 2015, All Rights Reserved #}
{% load origin %}

{% load ietf_filters %}

{% block title %}
  IETF {{ schedule.meeting.number }} meeting agenda
  {% if "-utc" in request.path %}
    (UTC)
  {% endif %}
{% endblock %}

{% block morecss %}
  iframe#weekview { height: 600px; width: 100%; }
  tr:not(:first-child) th.gap {
  height: 3em !important;
  background-color: inherit !important;
  border: none !important;
  }
  tr:first-child th.gap {
  height: 0 !important;
  background-color: inherit !important;
  border: none !important;
  }
{% endblock %}

{% block bodyAttrs %}data-spy="scroll" data-target="#affix"{% endblock %}

{% block content %}
  {% origin %}

<<<<<<< HEAD
  <div class="row">
    <div class="col-md-10">

      {% include "meeting/meeting_heading.html" with meeting=schedule.meeting %}

      <p class="label label-info">Updated {{ updated|date:"Y-m-d \a\t G:i:s (T)" }}</p>
      <p></p>
      <p class="alert alert-info">
        <b>Note:</b> IETF agendas are subject to change, up to and during a meeting.
      </p>

      <p class="noprint buttonlist">
        {% if "-utc" in request.path %}
          <a class="btn btn-default" href="/meeting/agenda">Agenda in local timezone</a>
        {% else %}
          <a class="btn btn-default" href="/meeting/agenda-utc">Agenda in UTC timezone</a>
        {% endif %}
        <a class="btn btn-default" href="/meeting/{{schedule.meeting.number}}/agenda.txt">Plaintext agenda</a>
        <a class="btn btn-default" href="https://tools.ietf.org/agenda/{{schedule.meeting.number}}/">Tools-style agenda</a>
      </p>

      {# cache this part for 5 minutes -- it takes 3-6 seconds to generate #}
      {% load cache %}
      {% cache 300 ietf_meeting_agenda_utc schedule.meeting.number request.path %}

        <h2>Agenda</h2>

        <div class="panel-group" id="accordion">
          <div class="panel panel-default">
	    <div class="panel-heading">
	      <h4 class="panel-title">
	        <a data-toggle="collapse" data-parent="#accordion" href="#customize">
	          <span class="fa fa-caret-down"></span> Customize the agenda view...
	        </a>
	      </h4>
	    </div>
	    <div id="customize" class="panel-collapse collapse">
	      <div class="panel-body">

	        <p>
	          You can customize the agenda view to show only selected sessions,
	          by clicking on groups and areas in the table below.
	          To be able to return to the customized view later, bookmark the resulting URL.
	        </p>

	        <p>Groups displayed in <i>italics</i> are BOFs.</p>


	        {% regroup schedule.groups by parent.acronym as area_sessions %}
	        <table class="table table-condensed">
	          <thead>
		    <tr>
		      {% for area in area_sessions %}
		        <th style="width:{% widthratio 1 area_sessions|length 100 %}%">
		          <button class="btn btn-default btn-block pickview {{area.grouper|lower}}">{{area.grouper|upper}}</button>
		        </th>
		      {% endfor %}
		    </tr>
	          </thead>
	          <tbody>
		    <tr>
		      {% for area in area_sessions %}
		        <td class="view {{area.grouper|lower}}">
		          <div class="btn-group-vertical btn-block">
		            {% for wg in area.list %}
		              <div class="btn-group btn-group-xs btn-group-justified">
			        <button class="btn btn-default pickview {{wg.acronym}}">
			          {% if wg.wg.is_bof %}
			            <i>{{wg.acronym}}</i>
			          {% else %}
			            {{wg.acronym}}
			          {% endif %}
			        </button>
		              </div>
		            {% endfor %}
		          </div>
		        </td>
		      {% endfor %}
		    </tr>
	          </tbody>
	        </table>

	        <p>Also show sessions of these groups:</p>
	        <div class="btn-group btn-group-justified">
	          <div class="btn-group"><button class="btn btn-default pickviewneg active iepg"> IEPG</button></div>
	          <div class="btn-group"><button class="btn btn-default pickviewneg active tools"> Tools</button></div>
	          <div class="btn-group"><button class="btn btn-default pickviewneg active edu"> EDU</button></div>
	          <div class="btn-group"><button class="btn btn-default pickviewneg active ietf"> IETF</button></div>
	          <div class="btn-group"><button class="btn btn-default pickviewneg active iesg"> IESG</button></div>
	          <div class="btn-group"><button class="btn btn-default pickviewneg active iab"> IAB</button></div>
	        </div>
	      </div>
	    </div>
          </div>
        </div>

        <h2>Download as .ics</h2>
        <p class="buttonlist">
          {% for area in schedule.area_list %}
            <a class="btn btn-default" href="{% url "ietf.meeting.views.ical_agenda" num=schedule.meeting.number %}?{{area|upper}},-~Other,-~Plenary">{{area|upper}}</a>
          {% endfor %}
          <a class="btn btn-default" href="{% url "ietf.meeting.views.ical_agenda" num=schedule.meeting.number %}">Non-area events</a>
          <a id="ical-link" class="hidden btn btn-primary" href="{% url "ietf.meeting.views.ical_agenda" num=schedule.meeting.number %}">Customized schedule</a>
        </p>


        <h2>
          Schedule
          {% if schedule.meeting.agenda_note %}
            <span class="label label-danger">{{ schedule.meeting.agenda_note|removetags:"h1"|safe }}</span>
=======
<h1>IETF {{ schedule.meeting.number }} Meeting Agenda</h1>

<p>{{ schedule.meeting.city }}, {{ schedule.meeting.date|date:"F j" }} &#8211; {% if schedule.meeting.date.month != schedule.meeting.end_date.month %}{{ schedule.meeting.end_date|date:"F " }}{% endif %}{{ schedule.meeting.end_date|date:"j, Y" }}<br />
Updated {{ updated|date:"Y-m-d H:i:s T" }}</p>
<div class="noprint">
(There's also a <a href="/meeting/agenda-utc">agenda with UTC times</a>, a <a href="/meeting/{{schedule.meeting.number}}/agenda.txt">plaintext agenda</a> and a <a href="http://tools.ietf.org/agenda/{{schedule.meeting.number}}/">tools-style agenda</a> available)</div>

<p><strong>IETF agendas are subject to change, up to and during the meeting.</strong></p>

{# cache this part for 5 minutes -- it takes 3-6 seconds to generate #}
{% load cache %}{% cache 300 ietf_meeting_agenda schedule.meeting.number %}

You can customize the agenda below to show only selected working group sessions.  To be able to return to the customized view later, bookmark the resulting URL.
<div class="noprint" onclick="toggle_wg_selector()">
   <img id="wg-selector-triangle-right" src="/images/triangle-right.png" />
   <img id="wg-selector-triangle-down" src="/images/triangle-down.png" class="hidden" />
   <span id="wg-selector-toggle-text">Select working group sessions</span>
</div>

<table id="wg-selector" width="100%" class="hidden">
  <tr>
    {% for area in schedule.area_list %}
      <th><div id='selector-{{area|upper}}' class="unselected" onclick="toggle(this)">{{area|upper}}</div></th>
    {% endfor %}
  </tr>
  <tr>
    {% for wg in schedule.groups %}{% ifchanged wg.parent.acronym %}{% if forloop.counter > 1 %}
    </td>{% endif %}
    <td valign="top" id="{{wg.parent.acronym|upper}}-groups">{% endifchanged %}
      <div id='selector-{{wg.acronym}}' class="unselected" onclick="toggle(this)">{% if wg.state.name = "BOF" %}<i>{{wg.acronym}}</i>{% else %}{{wg.acronym}}{% endif %}</div>{% endfor %}
    </td>
  </tr>
  <tr><td align="center" colspan="{{schedule.area_list|length}}">
    Also show:
    <input type="checkbox" class="include-checkbox" id="include-edu" onchange="toggle_special(this)"/>EDU &#8226;
    <input type="checkbox" class="include-checkbox" id="include-ietf" onchange="toggle_special(this)"/>IETF &#8226;
    <input type="checkbox" class="include-checkbox" id="include-tools" onchange="toggle_special(this)"/>Tools &#8226;
    <input type="checkbox" class="include-checkbox" id="include-iesg" onchange="toggle_special(this)"/>IESG &#8226;
    <input type="checkbox" class="include-checkbox" id="include-iab" onchange="toggle_special(this)"/>IAB
<!--  </td></tr>
  <tr><td align="center" colspan="{{schedule.area_list|length}}">
-->
  <br/><i>Groups displayed in italics are BOFs</i></td></tr>
</table>

<div id="ical-link" class="hidden"><span style="font-size:150%">Week View</span><br/><a id="ical-href" href="{% url "ietf.meeting.views.ical_agenda" num=schedule.meeting.number %}"><em>Download as an .ics file</em></a></div>

<iframe id="weekview" class="hidden" width="100%" height="600px" src="about:blank" scrolling="no"></iframe>

<table width="100%" id="ics-preconfig"><tr><td align="center">
  Preconfigured .ics links:
  {% for area in schedule.area_list %}
    <a href="{% url "ietf.meeting.views.ical_agenda" num=schedule.meeting.number %}?{{area|upper}},-~Other,-~Plenary">{{area|upper}}</a> &#8226;
  {% endfor %}
  <a href="{% url "ietf.meeting.views.ical_agenda" num=schedule.meeting.number %}">Non-Area Events</a>
</td></tr></table>

{% if schedule.meeting.agenda_note %}<h2 class="ietf-divider" style="background-color: #C00; margin-top: 2em; margin-bottom: 0;">{{ schedule.meeting.agenda_note|safe }}</h2>{% endif %}

<table id="agenda" width="100%">
{% for item in filtered_assignments.all %}
   {% ifchanged  %}
      <tr class="meeting-date">
         <td colspan="6">
             <h2 class="ietf-divider">{{ item.timeslot.time|date:"l"|upper }}, {{ item.timeslot.time|date:"F j, Y" }}</h2>
         </td>
      </tr>
   {% endifchanged %}
   {% if item.timeslot.type.slug == 'session' %}
      {% ifchanged %}
      <tr class="time-title">
         <td colspan="1" class="timecolumn">
	    {{item.timeslot.time|date:"Hi"}}-{{item.timeslot.end_time|date:"Hi"}}&nbsp;<span class="ietf-tiny">{{item.timeslot.tzname}}</span>
         </td>
         <td colspan="5">
           {{ item.timeslot.time|date:"l"}} {{item.timeslot.name}}
         </td>
      </tr>
      {% endifchanged %}
   {% endif %}
   {% if item.timeslot.type.slug == 'break' or item.timeslot.type.slug == 'reg' or item.timeslot.type.slug == 'other' or item.timeslot.type.slug == 'plenary' %}
      {% ifchanged %}
      <tr class="time-title">
         <td colspan="1" class="timecolumn">
	    {{item.timeslot.time|date:"Hi"}}-{{item.timeslot.end_time|date:"Hi"}}&nbsp;<span class="ietf-tiny">{{item.timeslot.tzname}}</span>
         </td>
         <td colspan="5">
           {{item.timeslot.name}}
           {% if item.timeslot.show_location %}- <a href="http://tools.ietf.org/agenda/{{schedule.meeting.number}}/venue/?room={{ item.timeslot.get_location|slugify }}">{{item.timeslot.get_location}}</a>{% endif %}
         </td>
      </tr>
      {% endifchanged %}
   {% endif %}
   {% if item.timeslot.type.slug = 'session' %} {% if item.session.group %}
     <tr id="{{schedule.meeting.number}}-{{item.timeslot.time|date:"D-Hi"|lower}}-{{item.session.group.parent.acronym|upper}}-{{item.session.group.acronym|lower}}" class="grouprow">
       <td>
       <td>{% if item.timeslot.show_location %}<a href="http://tools.ietf.org/agenda/{{schedule.meeting.number}}/venue/?room={{ item.timeslot.get_location|slugify }}">{{item.timeslot.get_location}}</a>{% endif %}</td>
       <td>{{item.session.group.parent.acronym|upper}}</td>
       <td>
           {% if item.session.group.charter %}<a href="{{item.session.group.charter.get_absolute_url}}">{{item.session.group.acronym}}</a>
           {% else %}{{item.session.group.acronym}}{% endif %}</td>
       <td>
         <img src="/images/color-palette-4x4.gif" alt="" onclick="pickAgendaColor('{{schedule.meeting.number}}-{{item.timeslot.time|date:"D-Hi"|lower}}-{{item.session.group.parent.acronym|upper}}-{{item.session.group.acronym|lower}}',this);" title="color tag this line"/ class="noprint">
           {% if item.session.agenda %}<a href="/meeting/{{ schedule.meeting.number }}/agenda/{{ item.session.group.acronym }}/">{{item.session.group.name}}</a>
           {% else %}{{item.session.group.name}}{% endif %}
           {% if item.session.group.state.name = "BOF" %} BOF {% endif %}
           {% if item.session.agenda_note %}
	   <br/><span class="note">{{item.session.agenda_note}}</span>{% endif %}</td>
       <td class="materials">{% if item.session.agenda %}drafts:&nbsp;<a href="/meeting/{{schedule.meeting.number}}/agenda/{{item.session.group.acronym}}-drafts.tgz">tar</a>|<a href="/meeting/{{ schedule.meeting.number }}/agenda/{{item.session.group.acronym}}-drafts.pdf">pdf</a>{%endif%}</td>
     </tr>
     <tr id="{{schedule.meeting.number}}-{{item.timeslot.time|date:"D-Hi"|lower}}-{{item.session.group.parent.acronym|upper}}-{{item.session.group.acronym|lower}}" class="groupagenda">
       <td></td>
       <td colspan="5">
          {% if item.session.agenda %}
          {% if item.session.agenda.file_extension == "txt" or item.session.agenda.file_extension == "html" or item.session.agenda.file_extension == "htm" %}
          <iframe width="100%" height="1px" src="about:blank" xsrc="{{item.session.agenda.href}}" onload="r(this)"></iframe>
          {% else %}
          <b><i>Agenda submitted in {{item.session.agenda.file_extension|upper}} format</i></b>
          {% endif %}
          {% else %}
          <b><i>No Agenda Submitted</i></b>
          {% endif %}
          {% if item.session.slides %}
          <h3>Slides:</h3>
          <ol>{% for slide in item.session.slides %}
            <li>
              <img src="/images/{{slide.file_extension|upper}}_icon.png">
              <a href="{{ slide.href }}">{{ slide.title|clean_whitespace }}</a>
            </li>
          {% endfor %}</ol>
          {% endif %}
       </td>
     </tr>

   {% endif %} {% endif %}
   {% if item.timeslot.type.slug = 'plenary' %}
     <tr>
       <td></td>
       <td colspan="5">
         <iframe width="100%" height="1px" src="{{item.session.agenda.href}}" onload="r(this)"></iframe>
          {% if item.session.slides %}
          <h3>Slides:</h3>
          <ol>{% for slide in item.session.slides %}
            <li>
              <img src="/images/{{slide.file_extension|upper}}_icon.png">
              <a href="{{ slide.href }}">{{ slide.title|clean_whitespace }}</a>
            </li>
          {% endfor %}</ol>
>>>>>>> 8f0b8a92
          {% endif %}
        </h2>

        <iframe seamless class="hidden" id="weekview"></iframe>

        <table class="table table-condensed table-striped">
          {% for item in schedule.assignments.all %}

            {% ifchanged item.timeslot.time|date:"Y-m-d" %}
              <tr><th class="gap" colspan="6"></th></tr>
              <tr class="warning">
                <th colspan="6" class="anchor-target" id="{{item.timeslot.time|slugify}}">
	          {% if "-utc" in request.path %}
	            {{ item.timeslot.utc_start_time|date:"l, F j, Y" }} (UTC)
	          {% else %}
	            {{ item.timeslot.time|date:"l, F j, Y" }} ({{item.timeslot.tzname}})
	          {% endif %}
	        </th>
              </tr>
            {% endifchanged %}

            {% if item.timeslot.type.slug == 'session' %}
              {% ifchanged %}
                <tr class="info">
	          <th class="text-nowrap text-right">
	            {% if "-utc" in request.path %}
	              {{item.timeslot.utc_start_time|date:"G:i"}}-{{item.timeslot.utc_end_time|date:"G:i"}}
	            {% else %}
	              {{item.timeslot.time|date:"G:i"}}-{{item.timeslot.end_time|date:"G:i"}}
	            {% endif %}
	          </th>
	          <th colspan="5">
	            {% if "-utc" in request.path %}
	              {{ item.timeslot.utc_start_time|date:"l"}}
	            {% else %}
	              {{ item.timeslot.time|date:"l"}}
	            {% endif %}
	            {{item.timeslot.name|capfirst_allcaps}}
	          </th>
                </tr>
              {% endifchanged %}
            {% endif %}

            {% if item.timeslot.type.slug == 'break' or item.timeslot.type.slug == 'reg' or item.timeslot.type.slug == 'other' %}
              {% with session_id=item.timeslot.time|date:"D-Hi"|lower|add:"-"|add:item.session.group.acronym|lower %}
                <tr id="row-{{session_id}}">
	          <td class="text-nowrap text-right">
	            {% if "-utc" in request.path %}
	              {{item.timeslot.utc_start_time|date:"G:i"}}-{{item.timeslot.utc_end_time|date:"G:i"}}
	            {% else %}
	              {{item.timeslot.time|date:"G:i"}}-{{item.timeslot.end_time|date:"G:i"}}
	            {% endif %}
	          </td>
                  <td class="hidden-xs" colspan="3">
                    {% if item.timeslot.show_location and item.timeslot.get_location %}
                      <a href="https://tools.ietf.org/agenda/{{schedule.meeting.number}}/venue/?room={{ item.timeslot.get_location|slugify }}">{{item.timeslot.get_location|split:"/"|join:"/<wbr>"}}</a>
	            {% endif %}
	          </td>
                  <td class="visible-xs">
                    {% if item.timeslot.show_location and item.timeslot.get_location %}
	              <a href="https://tools.ietf.org/agenda/{{schedule.meeting.number}}/venue/?room={{ item.timeslot.get_location|slugify }}">{{item.timeslot.get_location|split:"/"|join:"/<wbr>"}}</a>
	            {% endif %}
	          </td>
                  <td colspan="2">
	            {{item.timeslot.name}}
	          </td>
                </tr>
              {% endwith %}
            {% endif %}

            {% if item.timeslot.type.slug = 'session' or item.timeslot.type.slug == 'plenary' %}
              {% if item.session.group %}
                {% with session_id=item.timeslot.time|date:"D-Hi"|lower|add:"-"|add:item.area|default:"unknown"|lower|add:"-"|add:item.session.group.acronym|lower %}
                  <tr id="row-{{session_id}}" {% if item.timeslot.type.slug == 'plenary' %}class="{{item.timeslot.type.slug}}danger"{% endif %}>

	            {% if item.timeslot.type.slug == 'plenary' %}
	              <th class="text-nowrap text-right">
                        {% if "-utc" in request.path %}
	                  {{item.timeslot.utc_start_time|date:"G:i"}}-{{item.timeslot.utc_end_time|date:"G:i"}}
	                {% else %}
	                  {{item.timeslot.time|date:"G:i"}}-{{item.timeslot.end_time|date:"G:i"}}
	                {% endif %}
	              </th>
                      <td class="hidden-xs" colspan="3">
                        {% if item.timeslot.show_location and item.timeslot.get_location %}
	                  <a href="https://tools.ietf.org/agenda/{{schedule.meeting.number}}/venue/?room={{ item.timeslot.get_location|slugify }}">{{item.timeslot.get_location|split:"/"|join:"/<wbr>"}}</a>
	                {% endif %}
	              </td>
                      <td class="visible-xs">
                        {% if item.timeslot.show_location and item.timeslot.get_location %}
	                  <a href="https://tools.ietf.org/agenda/{{schedule.meeting.number}}/venue/?room={{ item.timeslot.get_location|slugify }}">{{item.timeslot.get_location|split:"/"|join:"/<wbr>"}}</a>
	                {% endif %}
	              </td>

	            {% else %}
                      <td class="hidden-xs">
	              </td>

	              <td>
                        {% if item.timeslot.show_location and item.timeslot.get_location %}
	                  <a href="https://tools.ietf.org/agenda/{{schedule.meeting.number}}/venue/?room={{ item.timeslot.get_location|slugify }}">{{item.timeslot.get_location|split:"/"|join:"/<wbr>"}}</a>
	                {% endif %}
	              </td>

                      <td class="hidden-xs">{{item.session.group.parent.acronym}}</td>

	              <td>
	                {% if item.session.group.charter %}
	                  <a href="{{item.session.group.charter.get_absolute_url}}">{{item.session.group.acronym}}</a>
	                {% else %}
	                  {{item.session.group.acronym}}
	                {% endif %}
	              </td>
	            {% endif %}

	            <td>
	              {% if item.session.agenda %}
	                <a href="/meeting/{{ schedule.meeting.number }}/agenda/{{ item.session.group.acronym }}/">
	              {% endif %}
	              {% if item.timeslot.type.slug == 'plenary' %}
	                {{item.timeslot.name}}
	              {% else %}
	                {{item.session.group.name}}
	              {% endif %}
	              {% if item.session.agenda %}
	                </a>
	              {% endif %}

	              {% if item.session.group.state.name = "BOF" %}
	                <span class="label label-success pull-right">BOF</span>
	              {% endif %}

	              {% if item.session.agenda_note %}
	                <br><span class="text-danger">{{item.session.agenda_note}}</span>
	              {% endif %}

	              <div class="modal fade" id="modal-{{ session_id }}" tabindex="-1" role="dialog" aria-labelledby="label-{{ session_id }}" aria-hidden="true">
	                <div class="modal-dialog modal-lg">
	                  <div class="modal-content">
		            <div class="modal-header">
		              <button type="button" class="close" data-dismiss="modal" aria-hidden="true">&times;</button>
		              <h4 class="modal-title" id="label-{{session_id}}">
		                Meeting materials for
		                {% if item.timeslot.type.slug == 'plenary' %}{{item.timeslot.name}}{% else %}{{item.session.group.name}}{% endif %}

		              </h4>
		            </div>
		            <div class="modal-body">
		              {% if item.session.agenda %}
		                {% if item.session.agenda.file_extension == "txt" or item.session.agenda.file_extension == "html" or item.session.agenda.file_extension == "htm" %}
		                  <h4>Agenda</h4>
		                  <div class="frame" data-src="{{item.session.agenda.href}}"></div>
		                {% else %}
		                  <span class="label label-info">Agenda submitted as {{item.session.agenda.file_extension|upper}}</span>
		                {% endif %}
		              {% else %}
		                <span class="label label-warning">No agenda submitted</span>
		              {% endif %}

		              {% if item.session.slides %}
		                <h4>Slides</h4>
		                <ul class="fa-ul list-unstyled">
		                  {% for slide in item.session.slides %}
		                    <li>
		                      <span class="fa-li fa fa-file-{{slide.file_extension|lower}}-o"></span>
		                      <a href="{{ slide.href }}">{{ slide.title|clean_whitespace }}</a>
		                    </li>
		                  {% endfor %}
		                </ul>
		              {% endif %}
		            </div>
		            <div class="modal-footer">
		              <button type="button" class="btn btn-default" data-dismiss="modal">Close</button>
		            </div>
	                  </div>
	                </div>
	              </div>
	            </td>
                    <td class="text-nowrap hidden-xs">
	              {% if item.session.agenda %}
	                <button class="btn btn-default btn-xs" data-toggle="modal" data-target="#modal-{{session_id}}"><span class="fa fa-arrows-alt" title="Show meeting materials"></span></button>
	                <a class="btn btn-default btn-xs" href="/meeting/{{schedule.meeting.number}}/agenda/{{item.session.group.acronym}}-drafts.tgz" title="Download meeting materials as .tar archive"><span class="fa fa-file-archive-o"></span></a>
	                <a class="btn btn-default btn-xs" href="/meeting/{{ schedule.meeting.number }}/agenda/{{item.session.group.acronym}}-drafts.pdf" title="Download meeting materials as PDF file"><span class="fa fa-file-pdf-o"></span></a>
	              {% endif %}
	            </td>
                  </tr>
                {% endwith %}
              {% endif %}
            {% endif %}
          {% endfor %}
        </table>

    </div>
    <div class="col-md-2 hidden-print bs-docs-sidebar" id="affix">
      <ul class="nav nav-pills nav-stacked small" data-spy="affix">
        {% for item in schedule.assignments.all %}
          {% ifchanged item.timeslot.time|date:"Y-m-d" %}
            <li><a href="#{{item.timeslot.time|slugify}}">{{ item.timeslot.time|date:"l, F j, Y" }}</a></li>
          {% endifchanged %}
        {% endfor %}
      </ul>
    </div>
  </div>

      {% endcache %}
{% endblock %}

{% block js %}
  <script>
   function toggle_visibility() {
       var h = window.location.hash;
       h = h.replace(/^#?,?/, '');

       // reset UI elements to default state
       $(".pickview").removeClass("active disabled");
       $(".pickviewneg").addClass("active");

       if (h) {
           // if there are items in the hash, hide all rows that are
           // hidden by default, show all rows that are shown by default
           $('[id^="row-"]').hide();
           $.each($(".pickviewneg").text().trim().split(/ +/), function (i, v) {
               v = v.trim().toLowerCase();
               $('[id^="row-"]').filter('[id*="-' + v + '"]').show();
           });

           // show the customizer
           $("#customize").collapse("show");

           // loop through the has items and change the UI element and row visibilities accordingly
           $.each(h.split(","), function (i, v) {
               if (v.indexOf("-") == 0) {
                   // this is a "negative" item: when present, hide these rows
                   v = v.replace(/^-/, '');
                   $('[id^="row-"]').filter('[id*="-' + v + '"]').hide();
                   $(".view." + v).find("button").removeClass("active disabled");
                   $("button.pickviewneg." + v).removeClass("active");
               } else {
                   // this is a regular item: when present, show these rows
                   $('[id^="row-"]').filter('[id*="-' + v + '"]').show();
                   $(".view." + v).find("button").addClass("active disabled");
                   $("button.pickview." + v).addClass("active");
               }
           });

           // show the week view
           $("#weekview").attr("src", "week-view.html" + window.location.hash).removeClass("hidden");

           // show the custom .ics link
           $("#ical-link").removeClass("hidden");

       } else {
           // if the hash is empty, show all and hide weekview
           $('[id^="row-"]').show();
           $("#ical-link, #weekview").addClass("hidden");
       }
   }

   $(".pickview, .pickviewneg").click(function () {
       var h = window.location.hash;
       var item = $(this).text().trim().toLowerCase();
       if ($(this).hasClass("pickviewneg")) {
           item = "-" + item;
       }

       re = new RegExp('(^|#|,)' + item + "(,|$)");
       if (h.match(re) == null) {
           if (h.replace("#", "").length == 0) {
               h = item;
           } else {
               h += "," + item;
           }
           h = h.replace(/^#?,/, '');
       } else {
           h = h.replace(re, "$2").replace(/^#?,/, '');
       }
       window.location.hash = h.replace(/^#$/, '');
       toggle_visibility();
   });

   $(document).ready(function () {
       toggle_visibility();
   });

   $(".modal").on("show.bs.modal", function () {
       var i = $(this).find(".frame");
       if ($(i).data("src")) {
           $.get($(i).data("src"), function (data, status, xhr) {
               var t = xhr.getResponseHeader("content-type");
               if (t.indexOf("text/plain") > -1) {
                   data = "<pre class='agenda'>" + data + "</pre>";
               } else if(t.indexOf("text/html") > -1) {
                   $(i).addClass("well");
               } else {
                   data = "<p>Unknown type: " + xhr.getResponseHeader("content-type") + "</p>";
               }
               $(i).html(data);
           });
       }
   });
  </script>
{% endblock %}<|MERGE_RESOLUTION|>--- conflicted
+++ resolved
@@ -30,7 +30,6 @@
 {% block content %}
   {% origin %}
 
-<<<<<<< HEAD
   <div class="row">
     <div class="col-md-10">
 
@@ -141,163 +140,13 @@
           Schedule
           {% if schedule.meeting.agenda_note %}
             <span class="label label-danger">{{ schedule.meeting.agenda_note|removetags:"h1"|safe }}</span>
-=======
-<h1>IETF {{ schedule.meeting.number }} Meeting Agenda</h1>
-
-<p>{{ schedule.meeting.city }}, {{ schedule.meeting.date|date:"F j" }} &#8211; {% if schedule.meeting.date.month != schedule.meeting.end_date.month %}{{ schedule.meeting.end_date|date:"F " }}{% endif %}{{ schedule.meeting.end_date|date:"j, Y" }}<br />
-Updated {{ updated|date:"Y-m-d H:i:s T" }}</p>
-<div class="noprint">
-(There's also a <a href="/meeting/agenda-utc">agenda with UTC times</a>, a <a href="/meeting/{{schedule.meeting.number}}/agenda.txt">plaintext agenda</a> and a <a href="http://tools.ietf.org/agenda/{{schedule.meeting.number}}/">tools-style agenda</a> available)</div>
-
-<p><strong>IETF agendas are subject to change, up to and during the meeting.</strong></p>
-
-{# cache this part for 5 minutes -- it takes 3-6 seconds to generate #}
-{% load cache %}{% cache 300 ietf_meeting_agenda schedule.meeting.number %}
-
-You can customize the agenda below to show only selected working group sessions.  To be able to return to the customized view later, bookmark the resulting URL.
-<div class="noprint" onclick="toggle_wg_selector()">
-   <img id="wg-selector-triangle-right" src="/images/triangle-right.png" />
-   <img id="wg-selector-triangle-down" src="/images/triangle-down.png" class="hidden" />
-   <span id="wg-selector-toggle-text">Select working group sessions</span>
-</div>
-
-<table id="wg-selector" width="100%" class="hidden">
-  <tr>
-    {% for area in schedule.area_list %}
-      <th><div id='selector-{{area|upper}}' class="unselected" onclick="toggle(this)">{{area|upper}}</div></th>
-    {% endfor %}
-  </tr>
-  <tr>
-    {% for wg in schedule.groups %}{% ifchanged wg.parent.acronym %}{% if forloop.counter > 1 %}
-    </td>{% endif %}
-    <td valign="top" id="{{wg.parent.acronym|upper}}-groups">{% endifchanged %}
-      <div id='selector-{{wg.acronym}}' class="unselected" onclick="toggle(this)">{% if wg.state.name = "BOF" %}<i>{{wg.acronym}}</i>{% else %}{{wg.acronym}}{% endif %}</div>{% endfor %}
-    </td>
-  </tr>
-  <tr><td align="center" colspan="{{schedule.area_list|length}}">
-    Also show:
-    <input type="checkbox" class="include-checkbox" id="include-edu" onchange="toggle_special(this)"/>EDU &#8226;
-    <input type="checkbox" class="include-checkbox" id="include-ietf" onchange="toggle_special(this)"/>IETF &#8226;
-    <input type="checkbox" class="include-checkbox" id="include-tools" onchange="toggle_special(this)"/>Tools &#8226;
-    <input type="checkbox" class="include-checkbox" id="include-iesg" onchange="toggle_special(this)"/>IESG &#8226;
-    <input type="checkbox" class="include-checkbox" id="include-iab" onchange="toggle_special(this)"/>IAB
-<!--  </td></tr>
-  <tr><td align="center" colspan="{{schedule.area_list|length}}">
--->
-  <br/><i>Groups displayed in italics are BOFs</i></td></tr>
-</table>
-
-<div id="ical-link" class="hidden"><span style="font-size:150%">Week View</span><br/><a id="ical-href" href="{% url "ietf.meeting.views.ical_agenda" num=schedule.meeting.number %}"><em>Download as an .ics file</em></a></div>
-
-<iframe id="weekview" class="hidden" width="100%" height="600px" src="about:blank" scrolling="no"></iframe>
-
-<table width="100%" id="ics-preconfig"><tr><td align="center">
-  Preconfigured .ics links:
-  {% for area in schedule.area_list %}
-    <a href="{% url "ietf.meeting.views.ical_agenda" num=schedule.meeting.number %}?{{area|upper}},-~Other,-~Plenary">{{area|upper}}</a> &#8226;
-  {% endfor %}
-  <a href="{% url "ietf.meeting.views.ical_agenda" num=schedule.meeting.number %}">Non-Area Events</a>
-</td></tr></table>
-
-{% if schedule.meeting.agenda_note %}<h2 class="ietf-divider" style="background-color: #C00; margin-top: 2em; margin-bottom: 0;">{{ schedule.meeting.agenda_note|safe }}</h2>{% endif %}
-
-<table id="agenda" width="100%">
-{% for item in filtered_assignments.all %}
-   {% ifchanged  %}
-      <tr class="meeting-date">
-         <td colspan="6">
-             <h2 class="ietf-divider">{{ item.timeslot.time|date:"l"|upper }}, {{ item.timeslot.time|date:"F j, Y" }}</h2>
-         </td>
-      </tr>
-   {% endifchanged %}
-   {% if item.timeslot.type.slug == 'session' %}
-      {% ifchanged %}
-      <tr class="time-title">
-         <td colspan="1" class="timecolumn">
-	    {{item.timeslot.time|date:"Hi"}}-{{item.timeslot.end_time|date:"Hi"}}&nbsp;<span class="ietf-tiny">{{item.timeslot.tzname}}</span>
-         </td>
-         <td colspan="5">
-           {{ item.timeslot.time|date:"l"}} {{item.timeslot.name}}
-         </td>
-      </tr>
-      {% endifchanged %}
-   {% endif %}
-   {% if item.timeslot.type.slug == 'break' or item.timeslot.type.slug == 'reg' or item.timeslot.type.slug == 'other' or item.timeslot.type.slug == 'plenary' %}
-      {% ifchanged %}
-      <tr class="time-title">
-         <td colspan="1" class="timecolumn">
-	    {{item.timeslot.time|date:"Hi"}}-{{item.timeslot.end_time|date:"Hi"}}&nbsp;<span class="ietf-tiny">{{item.timeslot.tzname}}</span>
-         </td>
-         <td colspan="5">
-           {{item.timeslot.name}}
-           {% if item.timeslot.show_location %}- <a href="http://tools.ietf.org/agenda/{{schedule.meeting.number}}/venue/?room={{ item.timeslot.get_location|slugify }}">{{item.timeslot.get_location}}</a>{% endif %}
-         </td>
-      </tr>
-      {% endifchanged %}
-   {% endif %}
-   {% if item.timeslot.type.slug = 'session' %} {% if item.session.group %}
-     <tr id="{{schedule.meeting.number}}-{{item.timeslot.time|date:"D-Hi"|lower}}-{{item.session.group.parent.acronym|upper}}-{{item.session.group.acronym|lower}}" class="grouprow">
-       <td>
-       <td>{% if item.timeslot.show_location %}<a href="http://tools.ietf.org/agenda/{{schedule.meeting.number}}/venue/?room={{ item.timeslot.get_location|slugify }}">{{item.timeslot.get_location}}</a>{% endif %}</td>
-       <td>{{item.session.group.parent.acronym|upper}}</td>
-       <td>
-           {% if item.session.group.charter %}<a href="{{item.session.group.charter.get_absolute_url}}">{{item.session.group.acronym}}</a>
-           {% else %}{{item.session.group.acronym}}{% endif %}</td>
-       <td>
-         <img src="/images/color-palette-4x4.gif" alt="" onclick="pickAgendaColor('{{schedule.meeting.number}}-{{item.timeslot.time|date:"D-Hi"|lower}}-{{item.session.group.parent.acronym|upper}}-{{item.session.group.acronym|lower}}',this);" title="color tag this line"/ class="noprint">
-           {% if item.session.agenda %}<a href="/meeting/{{ schedule.meeting.number }}/agenda/{{ item.session.group.acronym }}/">{{item.session.group.name}}</a>
-           {% else %}{{item.session.group.name}}{% endif %}
-           {% if item.session.group.state.name = "BOF" %} BOF {% endif %}
-           {% if item.session.agenda_note %}
-	   <br/><span class="note">{{item.session.agenda_note}}</span>{% endif %}</td>
-       <td class="materials">{% if item.session.agenda %}drafts:&nbsp;<a href="/meeting/{{schedule.meeting.number}}/agenda/{{item.session.group.acronym}}-drafts.tgz">tar</a>|<a href="/meeting/{{ schedule.meeting.number }}/agenda/{{item.session.group.acronym}}-drafts.pdf">pdf</a>{%endif%}</td>
-     </tr>
-     <tr id="{{schedule.meeting.number}}-{{item.timeslot.time|date:"D-Hi"|lower}}-{{item.session.group.parent.acronym|upper}}-{{item.session.group.acronym|lower}}" class="groupagenda">
-       <td></td>
-       <td colspan="5">
-          {% if item.session.agenda %}
-          {% if item.session.agenda.file_extension == "txt" or item.session.agenda.file_extension == "html" or item.session.agenda.file_extension == "htm" %}
-          <iframe width="100%" height="1px" src="about:blank" xsrc="{{item.session.agenda.href}}" onload="r(this)"></iframe>
-          {% else %}
-          <b><i>Agenda submitted in {{item.session.agenda.file_extension|upper}} format</i></b>
-          {% endif %}
-          {% else %}
-          <b><i>No Agenda Submitted</i></b>
-          {% endif %}
-          {% if item.session.slides %}
-          <h3>Slides:</h3>
-          <ol>{% for slide in item.session.slides %}
-            <li>
-              <img src="/images/{{slide.file_extension|upper}}_icon.png">
-              <a href="{{ slide.href }}">{{ slide.title|clean_whitespace }}</a>
-            </li>
-          {% endfor %}</ol>
-          {% endif %}
-       </td>
-     </tr>
-
-   {% endif %} {% endif %}
-   {% if item.timeslot.type.slug = 'plenary' %}
-     <tr>
-       <td></td>
-       <td colspan="5">
-         <iframe width="100%" height="1px" src="{{item.session.agenda.href}}" onload="r(this)"></iframe>
-          {% if item.session.slides %}
-          <h3>Slides:</h3>
-          <ol>{% for slide in item.session.slides %}
-            <li>
-              <img src="/images/{{slide.file_extension|upper}}_icon.png">
-              <a href="{{ slide.href }}">{{ slide.title|clean_whitespace }}</a>
-            </li>
-          {% endfor %}</ol>
->>>>>>> 8f0b8a92
           {% endif %}
         </h2>
 
         <iframe seamless class="hidden" id="weekview"></iframe>
 
         <table class="table table-condensed table-striped">
-          {% for item in schedule.assignments.all %}
+          {% for item in filtered_assignments.all %}
 
             {% ifchanged item.timeslot.time|date:"Y-m-d" %}
               <tr><th class="gap" colspan="6"></th></tr>
@@ -486,7 +335,7 @@
     </div>
     <div class="col-md-2 hidden-print bs-docs-sidebar" id="affix">
       <ul class="nav nav-pills nav-stacked small" data-spy="affix">
-        {% for item in schedule.assignments.all %}
+        {% for item in filtered_assignments.all %}
           {% ifchanged item.timeslot.time|date:"Y-m-d" %}
             <li><a href="#{{item.timeslot.time|slugify}}">{{ item.timeslot.time|date:"l, F j, Y" }}</a></li>
           {% endifchanged %}

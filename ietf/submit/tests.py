import datetime
import os
import shutil
import re

from django.conf import settings

from django.core.urlresolvers import reverse as urlreverse
from StringIO import StringIO
from pyquery import PyQuery

import debug                            # pyflakes:ignore

from ietf.utils.test_utils import login_testing_unauthorized
from ietf.utils.test_data import make_test_data
from ietf.utils.mail import outbox
from ietf.utils.test_utils import TestCase
from ietf.meeting.models import Meeting
from ietf.submit.utils import expirable_submissions, expire_submission, ensure_person_email_info_exists
from ietf.person.models import Person
from ietf.group.models import Group
from ietf.doc.models import Document, DocAlias, DocEvent, State, BallotDocEvent, BallotPositionDocEvent, DocumentAuthor
from ietf.submit.models import Submission, Preapproval

class SubmitTests(TestCase):
    def setUp(self):
        self.staging_dir = os.path.abspath("tmp-submit-staging-dir")
        os.mkdir(self.staging_dir)
        settings.IDSUBMIT_STAGING_PATH = self.staging_dir

        self.repository_dir = os.path.abspath("tmp-submit-repository-dir")
        os.mkdir(self.repository_dir)
        settings.INTERNET_DRAFT_PATH = settings.IDSUBMIT_REPOSITORY_PATH = self.repository_dir

        self.archive_dir = os.path.abspath("tmp-submit-archive-dir")
        os.mkdir(self.archive_dir)
        settings.INTERNET_DRAFT_ARCHIVE_DIR = self.archive_dir
        
    def tearDown(self):
        shutil.rmtree(self.staging_dir)
        shutil.rmtree(self.repository_dir)
        shutil.rmtree(self.archive_dir)

    def submission_file(self, name, rev, group, format, templatename):
        # construct appropriate text draft
        f = open(os.path.join(settings.BASE_DIR, "submit", templatename))
        template = f.read()
        f.close()

        submission_text = template % dict(
            date=datetime.date.today().strftime("%d %B %Y"),
            expiration=(datetime.date.today() + datetime.timedelta(days=100)).strftime("%d %B, %Y"),
            year=datetime.date.today().strftime("%Y"),
            month=datetime.date.today().strftime("%B"),
            name="%s-%s" % (name, rev),
            group=group or "",
            )

        file = StringIO(str(submission_text))
        file.name = "%s-%s.%s" % (name, rev, format)
        return file

    def do_submission(self, name, rev, group=None, formats=["txt",]):
        # break early in case of missing configuration
        self.assertTrue(os.path.exists(settings.IDSUBMIT_IDNITS_BINARY))

        # get
        url = urlreverse('submit_upload_submission')
        r = self.client.get(url)
        self.assertEqual(r.status_code, 200)
        q = PyQuery(r.content)
        self.assertEqual(len(q('input[type=file][name=txt]')), 1)
        self.assertEqual(len(q('input[type=file][name=xml]')), 1)

        # submit
        files = {}
        for format in formats:
            files[format] = self.submission_file(name, rev, group, format, "test_submission.%s" % format)

        r = self.client.post(url, files)
        if r.status_code != 302:
            q = PyQuery(r.content)
            print(q('div.has-error span.help-block div').text)

        self.assertEqual(r.status_code, 302)

        status_url = r["Location"]
        for format in formats:
            self.assertTrue(os.path.exists(os.path.join(self.staging_dir, u"%s-%s.%s" % (name, rev, format))))
        self.assertEqual(Submission.objects.filter(name=name).count(), 1)
        submission = Submission.objects.get(name=name)
        self.assertTrue(re.search('\s+Summary:\s+0\s+errors|No nits found', submission.idnits_message))
        self.assertEqual(len(submission.authors_parsed()), 1)
        author = submission.authors_parsed()[0]
        self.assertEqual(author["name"], "Author Name")
        self.assertEqual(author["email"], "author@example.com")

        return status_url

    def supply_extra_metadata(self, name, status_url, submitter_name, submitter_email, replaces):
        # check the page
        r = self.client.get(status_url)
        q = PyQuery(r.content)
        post_button = q('[type=submit]:contains("Post")')
        self.assertEqual(len(post_button), 1)
        action = post_button.parents("form").find('input[type=hidden][name="action"]').val()

        # post submitter info
        r = self.client.post(status_url, {
            "action": action,
            "submitter-name": submitter_name,
            "submitter-email": submitter_email,
            "replaces": replaces,
        })

        if r.status_code == 302:
            submission = Submission.objects.get(name=name)
            self.assertEqual(submission.submitter, u"%s <%s>" % (submitter_name, submitter_email))
            self.assertEqual(submission.replaces, ",".join(d.name for d in DocAlias.objects.filter(pk__in=replaces.split(",") if replaces else [])))

        return r

    def extract_confirm_url(self, confirm_email):
        # dig out confirm_email link
        msg = confirm_email.get_payload(decode=True)
        line_start = "http"
        confirm_url = None
        for line in msg.split("\n"):
            if line.strip().startswith(line_start):
                confirm_url = line.strip()
        self.assertTrue(confirm_url)

        return confirm_url

    def submit_new_wg(self, formats):
        # submit new -> supply submitter info -> approve
        draft = make_test_data()

        # prepare draft to suggest replace
        sug_replaced_draft = Document.objects.create(
            name="draft-ietf-ames-sug-replaced",
            time=datetime.datetime.now(),
            type_id="draft",
            title="Draft to be suggested to be replaced",
            stream_id="ietf",
            group=Group.objects.get(acronym="ames"),
            abstract="Blahblahblah.",
            rev="01",
            pages=2,
            intended_std_level_id="ps",
            ad=draft.ad,
            expires=datetime.datetime.now() + datetime.timedelta(days=settings.INTERNET_DRAFT_DAYS_TO_EXPIRE),
            notify="aliens@example.mars",
            note="",
        )
        sug_replaced_draft.set_state(State.objects.get(used=True, type="draft", slug="active"))
        sug_replaced_alias = DocAlias.objects.create(document=sug_replaced_draft, name=sug_replaced_draft.name)


        name = "draft-ietf-mars-testing-tests"
        rev = "00"
        group = "mars"

        status_url = self.do_submission(name, rev, group, formats)

        # supply submitter info, then draft should be in and ready for approval
        mailbox_before = len(outbox)
        replaced_alias = draft.docalias_set.first()
        r = self.supply_extra_metadata(name, status_url, "Author Name", "author@example.com",
                                       replaces=str(replaced_alias.pk) + "," + str(sug_replaced_alias.pk))

        self.assertEqual(r.status_code, 302)
        status_url = r["Location"]
        self.assertEqual(len(outbox), mailbox_before + 1)
        self.assertTrue("New draft waiting for approval" in outbox[-1]["Subject"])
        self.assertTrue(name in outbox[-1]["Subject"])

        # as chair of WG, we should see approval button
        self.client.login(username="marschairman", password="marschairman+password")

        r = self.client.get(status_url)
        self.assertEqual(r.status_code, 200)
        q = PyQuery(r.content)
        approve_button = q('[type=submit]:contains("Approve")')
        self.assertEqual(len(approve_button), 1)

        action = approve_button.parents("form").find('input[type=hidden][name="action"]').val()

        # approve submission
        mailbox_before = len(outbox)
        r = self.client.post(status_url, dict(action=action))
        self.assertEqual(r.status_code, 302)

        draft = Document.objects.get(docalias__name=name)
        self.assertEqual(draft.rev, rev)
        new_revision = draft.latest_event(type="new_revision")
        self.assertEqual(draft.group.acronym, "mars")
        self.assertEqual(new_revision.type, "new_revision")
        self.assertEqual(new_revision.by.name, "Author Name")
        self.assertTrue(draft.latest_event(type="added_suggested_replaces"))
        self.assertTrue(not os.path.exists(os.path.join(self.staging_dir, u"%s-%s.txt" % (name, rev))))
        self.assertTrue(os.path.exists(os.path.join(self.repository_dir, u"%s-%s.txt" % (name, rev))))
        self.assertEqual(draft.type_id, "draft")
        self.assertEqual(draft.stream_id, "ietf")
        self.assertTrue(draft.expires >= datetime.datetime.now() + datetime.timedelta(days=settings.INTERNET_DRAFT_DAYS_TO_EXPIRE - 1))
        self.assertEqual(draft.get_state("draft-stream-%s" % draft.stream_id).slug, "wg-doc")
        self.assertEqual(draft.authors.count(), 1)
        self.assertEqual(draft.authors.all()[0].get_name(), "Author Name")
        self.assertEqual(draft.authors.all()[0].address, "author@example.com")
        self.assertEqual(draft.relations_that_doc("replaces").count(), 1)
        self.assertTrue(draft.relations_that_doc("replaces").first().target, replaced_alias)
        self.assertEqual(draft.relations_that_doc("possibly-replaces").count(), 1)
        self.assertTrue(draft.relations_that_doc("possibly-replaces").first().target, sug_replaced_alias)
        self.assertEqual(len(outbox), mailbox_before + 4)
        self.assertTrue((u"I-D Action: %s" % name) in outbox[-3]["Subject"])
        self.assertTrue("Author Name" in unicode(outbox[-3]))
        self.assertTrue("New Version Notification" in outbox[-2]["Subject"])
        self.assertTrue(name in unicode(outbox[-2]))
        self.assertTrue("mars" in unicode(outbox[-2]))
        # Check "Review of suggested possible replacements for..." mail
        self.assertTrue("review" in outbox[-1]["Subject"].lower())
        self.assertTrue(name in unicode(outbox[-1]))
        self.assertTrue(sug_replaced_alias.name in unicode(outbox[-1]))
        self.assertTrue("ameschairman" in outbox[-1]["To"].lower())
        self.assertTrue("marschairman" in outbox[-1]["To"].lower())

    def test_submit_new_wg_txt(self):
        self.submit_new_wg(["txt"])

    def text_submit_new_wg_xml(self):
        self.submit_new_wg(["xml"])

    def text_submit_new_wg_txt_xml(self):
        self.submit_new_wg(["txt", "xml"])

    def submit_existing(self, formats):
        # submit new revision of existing -> supply submitter info -> prev authors confirm
        draft = make_test_data()
        prev_author = draft.documentauthor_set.all()[0]

        # Make it such that one of the previous authors has an invalid email address
        bogus_email = ensure_person_email_info_exists('Bogus Person',None)  
        DocumentAuthor.objects.create(document=draft,author=bogus_email,order=draft.documentauthor_set.latest('order').order+1)

        # pretend IANA reviewed it
        draft.set_state(State.objects.get(used=True, type="draft-iana-review", slug="not-ok"))

        # pretend it was approved to check that we notify the RFC Editor
        e = DocEvent(type="iesg_approved", doc=draft)
        e.time = draft.time
        e.by = Person.objects.get(name="(System)")
        e.desc = "The IESG approved the document"
        e.save()

        # make a discuss to see if the AD gets an email
        ballot_position = BallotPositionDocEvent()
        ballot_position.ballot = draft.latest_event(BallotDocEvent, type="created_ballot")
        ballot_position.pos_id = "discuss"
        ballot_position.type = "changed_ballot_position"
        ballot_position.doc = draft
        ballot_position.ad = ballot_position.by = Person.objects.get(user__username="ad2")
        ballot_position.save()

        name = draft.name
        rev = "%02d" % (int(draft.rev) + 1)
        group = draft.group

        # write the old draft in a file so we can check it's moved away
        old_rev = draft.rev
        with open(os.path.join(self.repository_dir, "%s-%s.txt" % (name, old_rev)), 'w') as f:
            f.write("a" * 2000)

        status_url = self.do_submission(name, rev, group, formats)

        # supply submitter info, then previous authors get a confirmation email
        mailbox_before = len(outbox)
        r = self.supply_extra_metadata(name, status_url, "Submitter Name", "submitter@example.com", replaces="")
        self.assertEqual(r.status_code, 302)
        status_url = r["Location"]
        r = self.client.get(status_url)
        self.assertEqual(r.status_code, 200)
        self.assertTrue("The submission is pending approval by the authors" in r.content)

        self.assertEqual(len(outbox), mailbox_before + 1)
        confirm_email = outbox[-1]
        self.assertTrue("Confirm submission" in confirm_email["Subject"])
        self.assertTrue(name in confirm_email["Subject"])
        self.assertTrue(prev_author.author.address in confirm_email["To"])
        # submitter and new author can't confirm
        self.assertTrue("author@example.com" not in confirm_email["To"])
        self.assertTrue("submitter@example.com" not in confirm_email["To"])
        # Verify that mail wasn't sent to know invalid addresses
        self.assertTrue("unknown-email-" not in confirm_email["To"])

        confirm_url = self.extract_confirm_url(confirm_email)

        # go to confirm page
        r = self.client.get(confirm_url)
        q = PyQuery(r.content)
        self.assertEqual(len(q('[type=submit]:contains("Confirm")')), 1)

        # confirm
        mailbox_before = len(outbox)
        r = self.client.post(confirm_url)
        self.assertEqual(r.status_code, 302)

        draft = Document.objects.get(docalias__name=name)
        self.assertEqual(draft.rev, rev)
        self.assertEqual(draft.group.acronym, name.split("-")[2])
        self.assertEqual(draft.docevent_set.all()[1].type, "new_revision")
        self.assertEqual(draft.docevent_set.all()[1].by.name, "Submitter Name")
        self.assertTrue(not os.path.exists(os.path.join(self.repository_dir, "%s-%s.txt" % (name, old_rev))))
        self.assertTrue(os.path.exists(os.path.join(self.archive_dir, "%s-%s.txt" % (name, old_rev))))
        self.assertTrue(not os.path.exists(os.path.join(self.staging_dir, u"%s-%s.txt" % (name, rev))))
        self.assertTrue(os.path.exists(os.path.join(self.repository_dir, u"%s-%s.txt" % (name, rev))))
        self.assertEqual(draft.type_id, "draft")
        self.assertEqual(draft.stream_id, "ietf")
        self.assertEqual(draft.get_state_slug("draft-stream-%s" % draft.stream_id), "wg-doc")
        self.assertEqual(draft.get_state_slug("draft-iana-review"), "changed")
        self.assertEqual(draft.authors.count(), 1)
        self.assertEqual(draft.authors.all()[0].get_name(), "Author Name")
        self.assertEqual(draft.authors.all()[0].address, "author@example.com")
        self.assertEqual(len(outbox), mailbox_before + 3)
        self.assertTrue((u"I-D Action: %s" % name) in outbox[-3]["Subject"])
        self.assertTrue((u"I-D Action: %s" % name) in draft.message_set.order_by("-time")[0].subject)
        self.assertTrue("Author Name" in unicode(outbox[-3]))
        self.assertTrue("New Version Notification" in outbox[-2]["Subject"])
        self.assertTrue(name in unicode(outbox[-2]))
        self.assertTrue("mars" in unicode(outbox[-2]))
        self.assertTrue(draft.ad.role_email("ad").address in unicode(outbox[-2]))
        self.assertTrue(ballot_position.ad.role_email("ad").address in unicode(outbox[-2]))
        self.assertTrue("New Version Notification" in outbox[-1]["Subject"])
        self.assertTrue(name in unicode(outbox[-1]))
        self.assertTrue("mars" in unicode(outbox[-1]))

    def test_submit_existing_txt(self):
        self.submit_existing(["txt"])

    def test_submit_existing_xml(self):
        self.submit_existing(["xml"])

    def test_submit_existing_txt_xml(self):
        self.submit_existing(["txt", "xml"])

    def submit_new_individual(self, formats):
        # submit new -> supply submitter info -> confirm
        draft = make_test_data()

        name = "draft-authorname-testing-tests"
        rev = "00"
        group = None

        status_url = self.do_submission(name, rev, group, formats)

        # supply submitter info, then draft should be be ready for email auth
        mailbox_before = len(outbox)
        r = self.supply_extra_metadata(name, status_url, "Submitter Name", "submitter@example.com", replaces="")

        self.assertEqual(r.status_code, 302)
        status_url = r["Location"]
        r = self.client.get(status_url)
        self.assertEqual(r.status_code, 200)
        self.assertTrue("The submission is pending email authentication" in r.content)

        self.assertEqual(len(outbox), mailbox_before + 1)
        confirm_email = outbox[-1]
        self.assertTrue("Confirm submission" in confirm_email["Subject"])
        self.assertTrue(name in confirm_email["Subject"])
        # both submitter and author get email
        self.assertTrue("author@example.com" in confirm_email["To"])
        self.assertTrue("submitter@example.com" in confirm_email["To"])

        confirm_url = self.extract_confirm_url(outbox[-1])

        # go to confirm page
        r = self.client.get(confirm_url)
        q = PyQuery(r.content)
        self.assertEqual(len(q('[type=submit]:contains("Confirm")')), 1)

        # confirm
        mailbox_before = len(outbox)
        r = self.client.post(confirm_url)
        self.assertEqual(r.status_code, 302)

        draft = Document.objects.get(docalias__name=name)
        self.assertEqual(draft.rev, rev)
        new_revision = draft.latest_event()
        self.assertEqual(new_revision.type, "new_revision")
        self.assertEqual(new_revision.by.name, "Submitter Name")

<<<<<<< HEAD
    def test_submit_new_individual_txt(self):
        self.submit_new_individual(["txt"])

    def test_submit_new_individual_xml(self):
        self.submit_new_individual(["xml"])

    def test_submit_new_individual_txt_xml(self):
        self.submit_new_individual(["txt", "xml"])

    def test_submit_update_replacing_self(self):
=======
    def test_submit_update_individual(self):
>>>>>>> 766270a3
        draft = make_test_data()
        name = draft.name
        rev = '%02d'%(int(draft.rev)+1)
        status_url = self.do_submission(name,rev)
        mailbox_before = len(outbox)
        replaced_alias = draft.docalias_set.first()
        r = self.supply_extra_metadata(name, status_url, "Submitter Name", "author@example.com", replaces=str(replaced_alias.pk))
        self.assertEqual(r.status_code, 200)
        self.assertTrue('cannot replace itself' in r.content)
        replaced_alias = DocAlias.objects.get(name='draft-ietf-random-thing')
        r = self.supply_extra_metadata(name, status_url, "Submitter Name", "author@example.com", replaces=str(replaced_alias.pk))
        self.assertEqual(r.status_code, 200)
        self.assertTrue('cannot replace an RFC' in r.content)
        replaced_alias.document.set_state(State.objects.get(type='draft-iesg',slug='approved'))
        replaced_alias.document.set_state(State.objects.get(type='draft',slug='active'))
        r = self.supply_extra_metadata(name, status_url, "Submitter Name", "author@example.com", replaces=str(replaced_alias.pk))
        self.assertEqual(r.status_code, 200)
        self.assertTrue('approved by the IESG and cannot' in r.content)
        r = self.supply_extra_metadata(name, status_url, "Submitter Name", "author@example.com", replaces='')
        self.assertEqual(r.status_code, 302)
        status_url = r["Location"]
        r = self.client.get(status_url)
        self.assertEqual(len(outbox), mailbox_before + 1)
        confirm_url = self.extract_confirm_url(outbox[-1])
        mailbox_before = len(outbox)
        r = self.client.post(confirm_url)
        self.assertEqual(r.status_code, 302)
        draft = Document.objects.get(docalias__name=name)
        self.assertEqual(draft.rev, rev)
        self.assertEqual(draft.relateddocument_set.filter(relationship_id='replaces').count(),0)

    def test_submit_new_wg_with_dash(self):
        make_test_data()

        group = Group.objects.create(acronym="mars-special", name="Mars Special", type_id="wg", state_id="active")

        name = "draft-ietf-%s-testing-tests" % group.acronym

        self.do_submission(name, "00")

        self.assertEqual(Submission.objects.get(name=name).group.acronym, group.acronym)

    def test_submit_new_irtf(self):
        make_test_data()

        group = Group.objects.create(acronym="saturnrg", name="Saturn", type_id="rg", state_id="active")

        name = "draft-irtf-%s-testing-tests" % group.acronym

        self.do_submission(name, "00")

        self.assertEqual(Submission.objects.get(name=name).group.acronym, group.acronym)
        self.assertEqual(Submission.objects.get(name=name).group.type_id, group.type_id)

    def test_submit_new_iab(self):
        make_test_data()

        name = "draft-iab-testing-tests"

        self.do_submission(name, "00")

        self.assertEqual(Submission.objects.get(name=name).group.acronym, "iab")

    def test_cancel_submission(self):
        # submit -> cancel
        make_test_data()

        name = "draft-ietf-mars-testing-tests"
        rev = "00"

        status_url = self.do_submission(name, rev)

        # check we got cancel button
        r = self.client.get(status_url)
        self.assertEqual(r.status_code, 200)
        q = PyQuery(r.content)
        cancel_button = q('[type=submit]:contains("Cancel")')
        self.assertEqual(len(cancel_button), 1)

        action = cancel_button.parents("form").find('input[type=hidden][name="action"]').val()

        # cancel
        r = self.client.post(status_url, dict(action=action))
        self.assertTrue(not os.path.exists(os.path.join(self.staging_dir, u"%s-%s.txt" % (name, rev))))

    def test_edit_submission_and_force_post(self):
        # submit -> edit
        draft = make_test_data()

        name = "draft-ietf-mars-testing-tests"
        rev = "00"

        status_url = self.do_submission(name, rev)

        # check we have edit button
        r = self.client.get(status_url)
        self.assertEqual(r.status_code, 200)
        q = PyQuery(r.content)
        adjust_button = q('[type=submit]:contains("Adjust")')
        self.assertEqual(len(adjust_button), 1)

        action = adjust_button.parents("form").find('input[type=hidden][name="action"]').val()

        # go to edit, we do this by posting, slightly weird
        r = self.client.post(status_url, dict(action=action))
        self.assertEqual(r.status_code, 302)
        edit_url = r['Location']

        # check page
        r = self.client.get(edit_url)
        self.assertEqual(r.status_code, 200)
        q = PyQuery(r.content)
        self.assertEqual(len(q('input[name=edit-title]')), 1)

        # edit
        mailbox_before = len(outbox)
        document_date = datetime.date.today() - datetime.timedelta(days=-3)
        r = self.client.post(edit_url, {
            "edit-title": "some title",
            "edit-rev": "00",
            "edit-document_date": document_date.strftime("%Y-%m-%d"),
            "edit-abstract": "some abstract",
            "edit-pages": "123",
            "submitter-name": "Some Random Test Person",
            "submitter-email": "random@example.com",
            "replaces": str(draft.docalias_set.all().first().pk),
            "edit-note": "no comments",
            "authors-0-name": "Person 1",
            "authors-0-email": "person1@example.com",
            "authors-1-name": "Person 2",
            "authors-1-email": "person2@example.com",
            "authors-prefix": ["authors-", "authors-0", "authors-1"],
        })
        self.assertEqual(r.status_code, 302)

        submission = Submission.objects.get(name=name)
        self.assertEqual(submission.title, "some title")
        self.assertEqual(submission.document_date, document_date)
        self.assertEqual(submission.abstract, "some abstract")
        self.assertEqual(submission.pages, 123)
        self.assertEqual(submission.note, "no comments")
        self.assertEqual(submission.submitter, "Some Random Test Person <random@example.com>")
        self.assertEqual(submission.replaces, draft.docalias_set.all().first().name)
        self.assertEqual(submission.state_id, "manual")

        authors = submission.authors_parsed()
        self.assertEqual(len(authors), 2)
        self.assertEqual(authors[0]["name"], "Person 1")
        self.assertEqual(authors[0]["email"], "person1@example.com")
        self.assertEqual(authors[1]["name"], "Person 2")
        self.assertEqual(authors[1]["email"], "person2@example.com")

        self.assertEqual(len(outbox), mailbox_before + 1)
        self.assertTrue("Manual Post Requested" in outbox[-1]["Subject"])
        self.assertTrue(name in outbox[-1]["Subject"])

        # as Secretariat, we should see the force post button
        self.client.login(username="secretary", password="secretary+password")

        r = self.client.get(status_url)
        self.assertEqual(r.status_code, 200)
        q = PyQuery(r.content)
        post_button = q('[type=submit]:contains("Force")')
        self.assertEqual(len(post_button), 1)

        action = post_button.parents("form").find('input[type=hidden][name="action"]').val()

        # force post
        mailbox_before = len(outbox)
        r = self.client.post(status_url, dict(action=action))
        self.assertEqual(r.status_code, 302)

        draft = Document.objects.get(docalias__name=name)
        self.assertEqual(draft.rev, rev)

    def test_search_for_submission_and_edit_as_secretariat(self):
        # submit -> edit
        make_test_data()

        name = "draft-ietf-mars-testing-tests"
        rev = "00"

        self.do_submission(name, rev)

        # search status page
        r = self.client.get(urlreverse("submit_search_submission"))
        self.assertEqual(r.status_code, 200)
        self.assertTrue("submission status" in r.content)

        # search
        r = self.client.post(urlreverse("submit_search_submission"), dict(name=name))
        self.assertEqual(r.status_code, 302)
        unprivileged_status_url = r['Location']

        # status page as unpriviliged => no edit button
        r = self.client.get(unprivileged_status_url)
        self.assertEqual(r.status_code, 200)
        self.assertTrue(("submission status of %s" % name) in r.content.lower())
        q = PyQuery(r.content)
        adjust_button = q('[type=submit]:contains("Adjust")')
        self.assertEqual(len(adjust_button), 0)

        # as Secretariat, we should get edit button
        self.client.login(username="secretary", password="secretary+password")
        r = self.client.get(unprivileged_status_url)
        q = PyQuery(r.content)
        adjust_button = q('[type=submit]:contains("Adjust")')
        self.assertEqual(len(adjust_button), 1)

        action = adjust_button.parents("form").find('input[type=hidden][name="action"]').val()

        # go to edit, we do this by posting, slightly weird
        r = self.client.post(unprivileged_status_url, dict(action=action))
        self.assertEqual(r.status_code, 302)
        edit_url = r['Location']

        # check page
        r = self.client.get(edit_url)
        self.assertEqual(r.status_code, 200)

    def test_request_full_url(self):
        # submit -> request full URL to be sent
        make_test_data()

        name = "draft-ietf-mars-testing-tests"
        rev = "00"

        self.do_submission(name, rev)

        submission = Submission.objects.get(name=name)
        url = urlreverse('submit_submission_status', kwargs=dict(submission_id=submission.pk))

        # check we got request full URL button
        r = self.client.get(url)
        self.assertEqual(r.status_code, 200)
        q = PyQuery(r.content)
        request_button = q('[type=submit]:contains("Request full access")')
        self.assertEqual(len(request_button), 1)

        # request URL to be sent
        mailbox_before = len(outbox)

        action = request_button.parents("form").find('input[type=hidden][name="action"]').val()
        r = self.client.post(url, dict(action=action))
        self.assertEqual(r.status_code, 200)

        self.assertEqual(len(outbox), mailbox_before + 1)
        self.assertTrue("Full URL for managing submission" in outbox[-1]["Subject"])
        self.assertTrue(name in outbox[-1]["Subject"])

    def test_submit_all_file_types(self):
        make_test_data()

        name = "draft-ietf-mars-testing-tests"
        rev = "00"
        group = "mars"

        self.do_submission(name, rev, group, ["txt", "xml", "ps", "pdf"])

        self.assertEqual(Submission.objects.filter(name=name).count(), 1)

        self.assertTrue(os.path.exists(os.path.join(self.staging_dir, u"%s-%s.txt" % (name, rev))))
        self.assertTrue(name in open(os.path.join(self.staging_dir, u"%s-%s.txt" % (name, rev))).read())
        self.assertTrue(os.path.exists(os.path.join(self.staging_dir, u"%s-%s.xml" % (name, rev))))
        self.assertTrue(name in open(os.path.join(self.staging_dir, u"%s-%s.xml" % (name, rev))).read())
        self.assertTrue('<?xml version="1.0" encoding="US-ASCII"?>' in open(os.path.join(self.staging_dir, u"%s-%s.xml" % (name, rev))).read())
        self.assertTrue(os.path.exists(os.path.join(self.staging_dir, u"%s-%s.pdf" % (name, rev))))
        self.assertTrue('This is PDF' in open(os.path.join(self.staging_dir, u"%s-%s.pdf" % (name, rev))).read())
        self.assertTrue(os.path.exists(os.path.join(self.staging_dir, u"%s-%s.ps" % (name, rev))))
        self.assertTrue('This is PostScript' in open(os.path.join(self.staging_dir, u"%s-%s.ps" % (name, rev))).read())

    def test_expire_submissions(self):
        s = Submission.objects.create(name="draft-ietf-mars-foo",
                                      group=None,
                                      submission_date=datetime.date.today() - datetime.timedelta(days=10),
                                      rev="00",
                                      state_id="uploaded")

        self.assertEqual(len(expirable_submissions(older_than_days=10)), 0)
        self.assertEqual(len(expirable_submissions(older_than_days=9)), 1)

        s.state_id = "cancel"
        s.save()

        self.assertEqual(len(expirable_submissions(older_than_days=9)), 0)

        s.state_id = "posted"
        s.save()

        self.assertEqual(len(expirable_submissions(older_than_days=9)), 0)

        s.state_id = "uploaded"
        s.save()

        expire_submission(s, by=None)

        self.assertEqual(s.state_id, "cancel")

    def test_help_pages(self):
        r = self.client.get(urlreverse("submit_note_well"))
        self.assertEquals(r.status_code, 200)

        r = self.client.get(urlreverse("submit_tool_instructions"))
        self.assertEquals(r.status_code, 200)
        
    def test_blackout_access(self):
        make_test_data()
        
        # get
        url = urlreverse('submit_upload_submission')
        # set meeting to today so we're in blackout period
        meeting = Meeting.get_current_meeting()
        meeting.date = datetime.datetime.today()
        meeting.save()
        
        # regular user, no access
        r = self.client.get(url)
        self.assertEqual(r.status_code, 200)
        q = PyQuery(r.content)
        self.assertEqual(len(q('input[type=file][name=txt]')), 0)
        
        # Secretariat has access
        self.client.login(username="secretary", password="secretary+password")
        r = self.client.get(url)
        self.assertEqual(r.status_code, 200)
        q = PyQuery(r.content)
        self.assertEqual(len(q('input[type=file][name=txt]')), 1)

class ApprovalsTestCase(TestCase):
    def test_approvals(self):
        make_test_data()

        url = urlreverse('submit_approvals')
        self.client.login(username="marschairman", password="marschairman+password")

        Preapproval.objects.create(name="draft-ietf-mars-foo", by=Person.objects.get(user__username="marschairman"))
        Preapproval.objects.create(name="draft-ietf-mars-baz", by=Person.objects.get(user__username="marschairman"))

        Submission.objects.create(name="draft-ietf-mars-foo",
                                  group=Group.objects.get(acronym="mars"),
                                  submission_date=datetime.date.today(),
                                  rev="00",
                                  state_id="posted")
        Submission.objects.create(name="draft-ietf-mars-bar",
                                  group=Group.objects.get(acronym="mars"),
                                  submission_date=datetime.date.today(),
                                  rev="00",
                                  state_id="grp-appr")

        # get
        r = self.client.get(url)
        self.assertEqual(r.status_code, 200)
        q = PyQuery(r.content)

        self.assertEqual(len(q('.approvals a:contains("draft-ietf-mars-foo")')), 0)
        self.assertEqual(len(q('.approvals a:contains("draft-ietf-mars-bar")')), 1)
        self.assertEqual(len(q('.preapprovals td:contains("draft-ietf-mars-foo")')), 0)
        self.assertEqual(len(q('.preapprovals td:contains("draft-ietf-mars-baz")')), 1)
        self.assertEqual(len(q('.recently-approved a:contains("draft-ietf-mars-foo")')), 1)

    def test_add_preapproval(self):
        make_test_data()

        url = urlreverse('submit_add_preapproval')
        login_testing_unauthorized(self, "marschairman", url)

        # get
        r = self.client.get(url)
        self.assertEqual(r.status_code, 200)
        q = PyQuery(r.content)
        self.assertEqual(len(q('[type=submit]:contains("Save")')), 1)

        # faulty post
        r = self.client.post(url, dict(name="draft-test-nonexistingwg-something"))
        self.assertEqual(r.status_code, 200)
        q = PyQuery(r.content)
        self.assertTrue(len(q("form .has-error")) > 0)

        # add
        name = "draft-ietf-mars-foo"
        r = self.client.post(url, dict(name=name))
        self.assertEqual(r.status_code, 302)

        self.assertEqual(len(Preapproval.objects.filter(name=name)), 1)

    def test_cancel_preapproval(self):
        make_test_data()

        preapproval = Preapproval.objects.create(name="draft-ietf-mars-foo", by=Person.objects.get(user__username="marschairman"))

        url = urlreverse('submit_cancel_preapproval', kwargs=dict(preapproval_id=preapproval.pk))
        login_testing_unauthorized(self, "marschairman", url)

        # get
        r = self.client.get(url)
        self.assertEqual(r.status_code, 200)
        q = PyQuery(r.content)
        self.assertEqual(len(q('[type=submit]:contains("Cancel")')), 1)

        # cancel
        r = self.client.post(url, dict(action="cancel"))
        self.assertEqual(r.status_code, 302)

        self.assertEqual(len(Preapproval.objects.filter(name=preapproval.name)), 0)<|MERGE_RESOLUTION|>--- conflicted
+++ resolved
@@ -388,7 +388,6 @@
         self.assertEqual(new_revision.type, "new_revision")
         self.assertEqual(new_revision.by.name, "Submitter Name")
 
-<<<<<<< HEAD
     def test_submit_new_individual_txt(self):
         self.submit_new_individual(["txt"])
 
@@ -398,10 +397,7 @@
     def test_submit_new_individual_txt_xml(self):
         self.submit_new_individual(["txt", "xml"])
 
-    def test_submit_update_replacing_self(self):
-=======
     def test_submit_update_individual(self):
->>>>>>> 766270a3
         draft = make_test_data()
         name = draft.name
         rev = '%02d'%(int(draft.rev)+1)

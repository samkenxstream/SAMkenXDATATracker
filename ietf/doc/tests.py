# Copyright The IETF Trust 2012-2020, All Rights Reserved
# -*- coding: utf-8 -*-


import os
import shutil
import datetime
import io
import lxml
import bibtexparser
import mock
<<<<<<< HEAD
=======
import json
>>>>>>> 17d37723

from http.cookies import SimpleCookie
from pyquery import PyQuery
from urllib.parse import urlparse, parse_qs
from tempfile import NamedTemporaryFile

from django.core.management import call_command
from django.urls import reverse as urlreverse
from django.conf import settings
from django.forms import Form
from django.utils.html import escape

from tastypie.test import ResourceTestCaseMixin

import debug                            # pyflakes:ignore

from ietf.doc.models import ( Document, DocAlias, DocRelationshipName, RelatedDocument, State,
    DocEvent, BallotPositionDocEvent, LastCallDocEvent, WriteupDocEvent, NewRevisionDocEvent, BallotType )
from ietf.doc.factories import ( DocumentFactory, DocEventFactory, CharterFactory, 
    ConflictReviewFactory, WgDraftFactory, IndividualDraftFactory, WgRfcFactory, 
    IndividualRfcFactory, StateDocEventFactory, BallotPositionDocEventFactory, 
    BallotDocEventFactory )
from ietf.doc.fields import SearchableDocumentsField
from ietf.doc.utils import create_ballot_if_not_open, uppercase_std_abbreviated_name
from ietf.group.models import Group
from ietf.group.factories import GroupFactory, RoleFactory
from ietf.ipr.factories import HolderIprDisclosureFactory
from ietf.meeting.models import Meeting, Session, SessionPresentation, SchedulingEvent
from ietf.meeting.factories import MeetingFactory, SessionFactory
from ietf.name.models import SessionStatusName, BallotPositionName
from ietf.person.models import Person
from ietf.person.factories import PersonFactory
from ietf.utils.mail import outbox
from ietf.utils.test_utils import login_testing_unauthorized, unicontent
from ietf.utils.test_utils import TestCase
from ietf.utils.text import normalize_text

class SearchTests(TestCase):
    def test_search(self):

        draft = WgDraftFactory(name='draft-ietf-mars-test',group=GroupFactory(acronym='mars',parent=Group.objects.get(acronym='farfut')),authors=[PersonFactory()],ad=PersonFactory())
        draft.set_state(State.objects.get(used=True, type="draft-iesg", slug="pub-req"))
        old_draft = IndividualDraftFactory(name='draft-foo-mars-test',authors=[PersonFactory()],title="Optimizing Martian Network Topologies")
        old_draft.set_state(State.objects.get(used=True, type="draft", slug="expired"))

        base_url = urlreverse('ietf.doc.views_search.search')

        # only show form, no search yet
        r = self.client.get(base_url)
        self.assertEqual(r.status_code, 200)

        # no match
        r = self.client.get(base_url + "?activedrafts=on&name=thisisnotadocumentname")
        self.assertEqual(r.status_code, 200)
        self.assertContains(r, "No documents match")

        r = self.client.get(base_url + "?rfcs=on&name=xyzzy")
        self.assertEqual(r.status_code, 200)
        self.assertContains(r, "No documents match")

        r = self.client.get(base_url + "?olddrafts=on&name=bar")
        self.assertEqual(r.status_code, 200)
        self.assertContains(r, "No documents match")

        r = self.client.get(base_url + "?olddrafts=on&name=foo")
        self.assertEqual(r.status_code, 200)
        self.assertContains(r, "draft-foo-mars-test")

        # find by rfc/active/inactive
        draft.set_state(State.objects.get(type="draft", slug="rfc"))
        r = self.client.get(base_url + "?rfcs=on&name=%s" % draft.name)
        self.assertEqual(r.status_code, 200)
        self.assertContains(r, draft.title)

        draft.set_state(State.objects.get(type="draft", slug="active"))
        r = self.client.get(base_url + "?activedrafts=on&name=%s" % draft.name)
        self.assertEqual(r.status_code, 200)
        self.assertContains(r, draft.title)

        draft.set_state(State.objects.get(type="draft", slug="expired"))
        r = self.client.get(base_url + "?olddrafts=on&name=%s" % draft.name)
        self.assertEqual(r.status_code, 200)
        self.assertContains(r, draft.title)
        
        draft.set_state(State.objects.get(type="draft", slug="active"))

        # find by title
        r = self.client.get(base_url + "?activedrafts=on&name=%s" % draft.title.split()[0])
        self.assertEqual(r.status_code, 200)
        self.assertContains(r, draft.title)

        # find by author
        r = self.client.get(base_url + "?activedrafts=on&by=author&author=%s" % draft.documentauthor_set.first().person.name_parts()[1])
        self.assertEqual(r.status_code, 200)
        self.assertContains(r, draft.title)

        # find by group
        r = self.client.get(base_url + "?activedrafts=on&by=group&group=%s" % draft.group.acronym)
        self.assertEqual(r.status_code, 200)
        self.assertContains(r, draft.title)

        # find by area
        r = self.client.get(base_url + "?activedrafts=on&by=area&area=%s" % draft.group.parent_id)
        self.assertEqual(r.status_code, 200)
        self.assertContains(r, draft.title)

        # find by area
        r = self.client.get(base_url + "?activedrafts=on&by=area&area=%s" % draft.group.parent_id)
        self.assertEqual(r.status_code, 200)
        self.assertContains(r, draft.title)

        # find by AD
        r = self.client.get(base_url + "?activedrafts=on&by=ad&ad=%s" % draft.ad_id)
        self.assertEqual(r.status_code, 200)
        self.assertContains(r, draft.title)

        # find by IESG state
        r = self.client.get(base_url + "?activedrafts=on&by=state&state=%s&substate=" % draft.get_state("draft-iesg").pk)
        self.assertEqual(r.status_code, 200)
        self.assertContains(r, draft.title)

    def test_search_for_name(self):
        draft = WgDraftFactory(name='draft-ietf-mars-test',group=GroupFactory(acronym='mars',parent=Group.objects.get(acronym='farfut')),authors=[PersonFactory()],ad=PersonFactory())
        draft.set_state(State.objects.get(used=True, type="draft-iesg", slug="pub-req"))
        CharterFactory(group=draft.group,name='charter-ietf-mars')
        DocumentFactory(type_id='conflrev',name='conflict-review-imaginary-irtf-submission')
        DocumentFactory(type_id='statchg',name='status-change-imaginary-mid-review')
        DocumentFactory(type_id='agenda',name='agenda-72-mars')
        DocumentFactory(type_id='minutes',name='minutes-72-mars')
        DocumentFactory(type_id='slides',name='slides-72-mars')

        draft.save_with_history([DocEvent.objects.create(doc=draft, rev=draft.rev, type="changed_document", by=Person.objects.get(user__username="secretary"), desc="Test")])

        prev_rev = draft.rev
        draft.rev = "%02d" % (int(prev_rev) + 1)
        draft.save_with_history([DocEvent.objects.create(doc=draft, rev=draft.rev, type="changed_document", by=Person.objects.get(user__username="secretary"), desc="Test")])

        # exact match
        r = self.client.get(urlreverse('ietf.doc.views_search.search_for_name', kwargs=dict(name=draft.name)))
        self.assertEqual(r.status_code, 302)
        self.assertEqual(urlparse(r["Location"]).path, urlreverse("ietf.doc.views_doc.document_main", kwargs=dict(name=draft.name)))

        # prefix match
        r = self.client.get(urlreverse('ietf.doc.views_search.search_for_name', kwargs=dict(name="-".join(draft.name.split("-")[:-1]))))
        self.assertEqual(r.status_code, 302)
        self.assertEqual(urlparse(r["Location"]).path, urlreverse("ietf.doc.views_doc.document_main", kwargs=dict(name=draft.name)))

        # non-prefix match
        r = self.client.get(urlreverse('ietf.doc.views_search.search_for_name', kwargs=dict(name="-".join(draft.name.split("-")[1:]))))
        self.assertEqual(r.status_code, 302)
        self.assertEqual(urlparse(r["Location"]).path, urlreverse("ietf.doc.views_doc.document_main", kwargs=dict(name=draft.name)))

        # other doctypes than drafts
        doc = Document.objects.get(name='charter-ietf-mars')
        r = self.client.get(urlreverse('ietf.doc.views_search.search_for_name', kwargs=dict(name='charter-ietf-ma')))
        self.assertEqual(r.status_code, 302)
        self.assertEqual(urlparse(r["Location"]).path, urlreverse("ietf.doc.views_doc.document_main", kwargs=dict(name=doc.name)))

        doc = Document.objects.filter(name__startswith='conflict-review-').first()
        r = self.client.get(urlreverse('ietf.doc.views_search.search_for_name', kwargs=dict(name="-".join(doc.name.split("-")[:-1]))))
        self.assertEqual(r.status_code, 302)
        self.assertEqual(urlparse(r["Location"]).path, urlreverse("ietf.doc.views_doc.document_main", kwargs=dict(name=doc.name)))

        doc = Document.objects.filter(name__startswith='status-change-').first()
        r = self.client.get(urlreverse('ietf.doc.views_search.search_for_name', kwargs=dict(name="-".join(doc.name.split("-")[:-1]))))
        self.assertEqual(r.status_code, 302)
        self.assertEqual(urlparse(r["Location"]).path, urlreverse("ietf.doc.views_doc.document_main", kwargs=dict(name=doc.name)))

        doc = Document.objects.filter(name__startswith='agenda-').first()
        r = self.client.get(urlreverse('ietf.doc.views_search.search_for_name', kwargs=dict(name="-".join(doc.name.split("-")[:-1]))))
        self.assertEqual(r.status_code, 302)
        self.assertEqual(urlparse(r["Location"]).path, urlreverse("ietf.doc.views_doc.document_main", kwargs=dict(name=doc.name)))

        doc = Document.objects.filter(name__startswith='minutes-').first()
        r = self.client.get(urlreverse('ietf.doc.views_search.search_for_name', kwargs=dict(name="-".join(doc.name.split("-")[:-1]))))
        self.assertEqual(r.status_code, 302)
        self.assertEqual(urlparse(r["Location"]).path, urlreverse("ietf.doc.views_doc.document_main", kwargs=dict(name=doc.name)))

        doc = Document.objects.filter(name__startswith='slides-').first()
        r = self.client.get(urlreverse('ietf.doc.views_search.search_for_name', kwargs=dict(name="-".join(doc.name.split("-")[:-1]))))
        self.assertEqual(r.status_code, 302)
        self.assertEqual(urlparse(r["Location"]).path, urlreverse("ietf.doc.views_doc.document_main", kwargs=dict(name=doc.name)))

        # match with revision
        r = self.client.get(urlreverse('ietf.doc.views_search.search_for_name', kwargs=dict(name=draft.name + "-" + prev_rev)))
        self.assertEqual(r.status_code, 302)
        self.assertEqual(urlparse(r["Location"]).path, urlreverse("ietf.doc.views_doc.document_main", kwargs=dict(name=draft.name, rev=prev_rev)))

        # match with non-existing revision
        r = self.client.get(urlreverse('ietf.doc.views_search.search_for_name', kwargs=dict(name=draft.name + "-09")))
        self.assertEqual(r.status_code, 302)
        self.assertEqual(urlparse(r["Location"]).path, urlreverse("ietf.doc.views_doc.document_main", kwargs=dict(name=draft.name)))

        # match with revision and extension
        r = self.client.get(urlreverse('ietf.doc.views_search.search_for_name', kwargs=dict(name=draft.name + "-" + prev_rev + ".txt")))
        self.assertEqual(r.status_code, 302)
        self.assertEqual(urlparse(r["Location"]).path, urlreverse("ietf.doc.views_doc.document_main", kwargs=dict(name=draft.name, rev=prev_rev)))
        
        # no match
        r = self.client.get(urlreverse('ietf.doc.views_search.search_for_name', kwargs=dict(name="draft-ietf-doesnotexist-42")))
        self.assertEqual(r.status_code, 302)

        parsed = urlparse(r["Location"])
        self.assertEqual(parsed.path, urlreverse('ietf.doc.views_search.search'))
        self.assertEqual(parse_qs(parsed.query)["name"][0], "draft-ietf-doesnotexist-42")

    def test_frontpage(self):
        r = self.client.get("/")
        self.assertEqual(r.status_code, 200)
        self.assertContains(r, "Document Search")

    def test_docs_for_ad(self):
        ad = RoleFactory(name_id='ad',group__type_id='area',group__state_id='active').person
        draft = IndividualDraftFactory(ad=ad)
        draft.action_holders.set([PersonFactory()])
        draft.set_state(State.objects.get(type='draft-iesg', slug='lc'))
        rfc = IndividualDraftFactory(ad=ad)
        rfc.set_state(State.objects.get(type='draft', slug='rfc'))
        DocAlias.objects.create(name='rfc6666').docs.add(rfc)
        conflrev = DocumentFactory(type_id='conflrev',ad=ad)
        conflrev.set_state(State.objects.get(type='conflrev', slug='iesgeval'))
        statchg = DocumentFactory(type_id='statchg',ad=ad)
        statchg.set_state(State.objects.get(type='statchg', slug='iesgeval'))
        charter = CharterFactory(ad=ad)
        charter.set_state(State.objects.get(type='charter', slug='iesgrev'))

        ballot_type = BallotType.objects.get(doc_type_id='draft',slug='approve')
        ballot = BallotDocEventFactory(ballot_type=ballot_type, doc__states=[('draft-iesg','iesg-eva')])
        discuss_pos = BallotPositionName.objects.get(slug='discuss')
        discuss_other = BallotPositionDocEventFactory(ballot=ballot, doc=ballot.doc, balloter=ad, pos=discuss_pos)

        r = self.client.get(urlreverse('ietf.doc.views_search.docs_for_ad', kwargs=dict(name=ad.full_name_as_key())))
        self.assertEqual(r.status_code, 200)
        self.assertContains(r, draft.name)
        self.assertContains(r, draft.action_holders.first().plain_name())
        self.assertContains(r, rfc.canonical_name())
        self.assertContains(r, conflrev.name)
        self.assertContains(r, statchg.name)
        self.assertContains(r, charter.name)

        self.assertContains(r, discuss_other.doc.name)

    def test_auth48_doc_for_ad(self):
        """Docs in AUTH48 state should have a decoration"""
        ad = RoleFactory(name_id='ad', group__type_id='area', group__state_id='active').person
        draft = IndividualDraftFactory(ad=ad,
                                       states=[('draft', 'active'),
                                               ('draft-iesg', 'rfcqueue'),
                                               ('draft-rfceditor', 'auth48')])
        r = self.client.get(urlreverse('ietf.doc.views_search.docs_for_ad',
                                       kwargs=dict(name=ad.full_name_as_key())))
        self.assertEqual(r.status_code, 200)
        self.assertContains(r, draft.name)
        self.assertContains(r, 'title="AUTH48"')  # title attribute of AUTH48 badge in auth48_alert_badge filter

    def test_drafts_in_last_call(self):
        draft = IndividualDraftFactory(pages=1)
        draft.action_holders.set([PersonFactory()])
        draft.set_state(State.objects.get(type="draft-iesg", slug="lc"))
        r = self.client.get(urlreverse('ietf.doc.views_search.drafts_in_last_call'))
        self.assertEqual(r.status_code, 200)
        self.assertContains(r, draft.title)
        self.assertContains(r, draft.action_holders.first().plain_name())

    def test_in_iesg_process(self):
        doc_in_process = IndividualDraftFactory()
        doc_in_process.action_holders.set([PersonFactory()])
        doc_in_process.set_state(State.objects.get(type='draft-iesg', slug='lc'))
        doc_not_in_process = IndividualDraftFactory()
        r = self.client.get(urlreverse('ietf.doc.views_search.drafts_in_iesg_process'))
        self.assertEqual(r.status_code, 200)
        self.assertContains(r, doc_in_process.title)
        self.assertContains(r, doc_in_process.action_holders.first().plain_name())
        self.assertNotContains(r, doc_not_in_process.title)
        
    def test_indexes(self):
        draft = IndividualDraftFactory()
        rfc = WgRfcFactory()

        r = self.client.get(urlreverse('ietf.doc.views_search.index_all_drafts'))
        self.assertEqual(r.status_code, 200)
        self.assertContains(r, draft.name)
        self.assertContains(r, rfc.canonical_name().upper())

        r = self.client.get(urlreverse('ietf.doc.views_search.index_active_drafts'))
        self.assertEqual(r.status_code, 200)
        self.assertContains(r, draft.title)

    def test_ajax_search_docs(self):
        draft = IndividualDraftFactory()

        # Document
        url = urlreverse('ietf.doc.views_search.ajax_select2_search_docs', kwargs={
            "model_name": "document",
            "doc_type": "draft",
        })
        r = self.client.get(url, dict(q=draft.name))
        self.assertEqual(r.status_code, 200)
        data = r.json()
        self.assertEqual(data[0]["id"], draft.pk)

        # DocAlias
        doc_alias = draft.docalias.first()

        url = urlreverse('ietf.doc.views_search.ajax_select2_search_docs', kwargs={
            "model_name": "docalias",
            "doc_type": "draft",
        })

        r = self.client.get(url, dict(q=doc_alias.name))
        self.assertEqual(r.status_code, 200)
        data = r.json()
        self.assertEqual(data[0]["id"], doc_alias.pk)

    def test_recent_drafts(self):
        # Three drafts to show with various warnings
        drafts = WgDraftFactory.create_batch(3,states=[('draft','active'),('draft-iesg','ad-eval')])
        for index, draft in enumerate(drafts):
            StateDocEventFactory(doc=draft, state=('draft-iesg','ad-eval'), time=datetime.datetime.now()-datetime.timedelta(days=[1,15,29][index]))
            draft.action_holders.set([PersonFactory()])

        # And one draft that should not show (with the default of 7 days to view)
        old = WgDraftFactory()
        old.docevent_set.filter(newrevisiondocevent__isnull=False).update(time=datetime.datetime.now()-datetime.timedelta(days=8))
        StateDocEventFactory(doc=old, time=datetime.datetime.now()-datetime.timedelta(days=8))

        url = urlreverse('ietf.doc.views_search.recent_drafts')
        r = self.client.get(url)
        self.assertEqual(r.status_code, 200)
        q = PyQuery(r.content)
        self.assertEqual(len(q('td.doc')),3)
        self.assertEqual(q('td.status span.label-warning').text(),"for 15 days")
        self.assertEqual(q('td.status span.label-danger').text(),"for 29 days")
        for ah in [draft.action_holders.first() for draft in drafts]:
            self.assertContains(r, ah.plain_name())

class DocDraftTestCase(TestCase):
    draft_text = """



Martian Special Interest Group (mars)                             P. Man
Internet-Draft                                            March 21, 2015
Intended status: Informational
Expires: September 22, 2015


                 Optimizing Martian Network Topologies
                      draft-ietf-mars-test-02.txt

Abstract

   Techniques for achieving near-optimal Martian networks.

Status of This Memo

   This Internet-Draft is submitted in full conformance with the
   provisions of BCP 78 and BCP 79.

   Internet-Drafts are working documents of the Internet Engineering
   Task Force (IETF).  Note that other groups may also distribute
   working documents as Internet-Drafts.  The list of current Internet-
   Drafts is at http://datatracker.ietf.org/drafts/current/.

   Internet-Drafts are draft documents valid for a maximum of six months
   and may be updated, replaced, or obsoleted by other documents at any
   time.  It is inappropriate to use Internet-Drafts as reference
   material or to cite them other than as "work in progress."

   This Internet-Draft will expire on September 22, 2015.

Copyright Notice

   Copyright (c) 2015 IETF Trust and the persons identified as the
   document authors.  All rights reserved.

   This document is subject to BCP 78 and the IETF Trust's Legal
   Provisions Relating to IETF Documents
   (http://trustee.ietf.org/license-info) in effect on the date of
   publication of this document.  Please review these documents
   carefully, as they describe your rights and restrictions with respect
   to this document.  Code Components extracted from this document must
   include Simplified BSD License text as described in Section 4.e of
   the Trust Legal Provisions and are provided without warranty as
   described in the Simplified BSD License.

   This document may contain material from IETF Documents or IETF
   Contributions published or made publicly available before November
   10, 2008.  The person(s) controlling the copyright in some of this



Man                    Expires September 22, 2015               [Page 1]

Internet-Draft    Optimizing Martian Network Topologies       March 2015


   material may not have granted the IETF Trust the right to allow
   modifications of such material outside the IETF Standards Process.
   Without obtaining an adequate license from the person(s) controlling
   the copyright in such materials, this document may not be modified
   outside the IETF Standards Process, and derivative works of it may
   not be created outside the IETF Standards Process, except to format
   it for publication as an RFC or to translate it into languages other
   than English.

Table of Contents

   1.  Introduction  . . . . . . . . . . . . . . . . . . . . . . . .   2
   2.  Security Considerations . . . . . . . . . . . . . . . . . . .   2
   3.  IANA Considerations . . . . . . . . . . . . . . . . . . . . .   2
   4.  Acknowledgements  . . . . . . . . . . . . . . . . . . . . . .   3
   5.  Normative References  . . . . . . . . . . . . . . . . . . . .   3
   Author's Address  . . . . . . . . . . . . . . . . . . . . . . . .   3

1.  Introduction

   This document describes how to make the Martian networks work.  The
   methods used in Earth do not directly translate to the efficent
   networks on Mars, as the topographical differences caused by planets.
   For example the avian carriers, cannot be used in the Mars, thus
   RFC1149 ([RFC1149]) cannot be used in Mars.

   Some optimizations can be done because Mars is smaller than Earth,
   thus the round trip times are smaller.  Also as Mars has two moons
   instead of only one as we have in Earth, we can use both Deimos and
   Phobos when using reflecting radio links off the moon.

   The key words "MUST", "MUST NOT", "REQUIRED", "SHALL", "SHALL NOT",
   "SHOULD", "SHOULD NOT", "RECOMMENDED", "MAY", and "OPTIONAL" in this
   document are to be interpreted as described in [RFC2119].

2.  Security Considerations

   As Martians are known to listen all traffic in Mars, all traffic in
   the Mars MUST be encrypted.

3.  IANA Considerations

   There is no new IANA considerations in this document.








Man                    Expires September 22, 2015               [Page 2]

Internet-Draft    Optimizing Martian Network Topologies       March 2015


4.  Acknowledgements

   This document is created in the IETF-92 CodeSprint in Dallas, TX.

5.  Normative References

   [RFC1149]  Waitzman, D., "Standard for the transmission of IP
              datagrams on avian carriers", RFC 1149, April 1990.

   [RFC2119]  Bradner, S., "Key words for use in RFCs to Indicate
              Requirement Levels", BCP 14, RFC 2119, March 1997.

Author's Address

   Plain Man
   Deimos street
   Mars City  MARS-000000
   Mars

   Email: aliens@example.mars































Man                    Expires September 22, 2015               [Page 3]
"""

    def setUp(self):
        self.id_dir = self.tempdir('id')
        self.saved_internet_draft_path = settings.INTERNET_DRAFT_PATH
        settings.INTERNET_DRAFT_PATH = self.id_dir
        self.saved_internet_all_drafts_archive_dir = settings.INTERNET_ALL_DRAFTS_ARCHIVE_DIR
        settings.INTERNET_ALL_DRAFTS_ARCHIVE_DIR = self.id_dir
        f = io.open(os.path.join(self.id_dir, 'draft-ietf-mars-test-01.txt'), 'w')
        f.write(self.draft_text)
        f.close()

    def tearDown(self):
        settings.INTERNET_ALL_DRAFTS_ARCHIVE_DIR = self.saved_internet_all_drafts_archive_dir
        settings.INTERNET_DRAFT_PATH = self.saved_internet_draft_path
        shutil.rmtree(self.id_dir)

    def test_document_draft(self):
        draft = WgDraftFactory(name='draft-ietf-mars-test',rev='01')
        HolderIprDisclosureFactory(docs=[draft])
        
        # Docs for testing relationships. Does not test 'possibly-replaces'. The 'replaced_by' direction
        # is tested separately below.
        replaced = IndividualDraftFactory()
        draft.relateddocument_set.create(relationship_id='replaces',source=draft,target=replaced.docalias.first())
        obsoleted = IndividualDraftFactory()
        draft.relateddocument_set.create(relationship_id='obs',source=draft,target=obsoleted.docalias.first())
        obsoleted_by = IndividualDraftFactory()
        obsoleted_by.relateddocument_set.create(relationship_id='obs',source=obsoleted_by,target=draft.docalias.first())
        updated = IndividualDraftFactory()
        draft.relateddocument_set.create(relationship_id='updates',source=draft,target=updated.docalias.first())
        updated_by = IndividualDraftFactory()
        updated_by.relateddocument_set.create(relationship_id='updates',source=obsoleted_by,target=draft.docalias.first())

        # these tests aren't testing all attributes yet, feel free to
        # expand them

        r = self.client.get(urlreverse("ietf.doc.views_doc.document_main", kwargs=dict(name=draft.name)))
        self.assertEqual(r.status_code, 200)
        self.assertContains(r, "Active Internet-Draft")
        if settings.USER_PREFERENCE_DEFAULTS['full_draft'] == 'off':
            self.assertContains(r, "Show full document text")
            self.assertNotContains(r, "Deimos street")
        self.assertContains(r, replaced.canonical_name())
        self.assertContains(r, replaced.title)
        # obs/updates not included until draft is RFC
        self.assertNotContains(r, obsoleted.canonical_name())
        self.assertNotContains(r, obsoleted.title)
        self.assertNotContains(r, obsoleted_by.canonical_name())
        self.assertNotContains(r, obsoleted_by.title)
        self.assertNotContains(r, updated.canonical_name())
        self.assertNotContains(r, updated.title)
        self.assertNotContains(r, updated_by.canonical_name())
        self.assertNotContains(r, updated_by.title)

        r = self.client.get(urlreverse("ietf.doc.views_doc.document_main", kwargs=dict(name=draft.name)) + "?include_text=0")
        self.assertEqual(r.status_code, 200)
        self.assertContains(r, "Active Internet-Draft")
        self.assertContains(r, "Show full document text")
        self.assertNotContains(r, "Deimos street")
        self.assertContains(r, replaced.canonical_name())
        self.assertContains(r, replaced.title)
        # obs/updates not included until draft is RFC
        self.assertNotContains(r, obsoleted.canonical_name())
        self.assertNotContains(r, obsoleted.title)
        self.assertNotContains(r, obsoleted_by.canonical_name())
        self.assertNotContains(r, obsoleted_by.title)
        self.assertNotContains(r, updated.canonical_name())
        self.assertNotContains(r, updated.title)
        self.assertNotContains(r, updated_by.canonical_name())
        self.assertNotContains(r, updated_by.title)

        r = self.client.get(urlreverse("ietf.doc.views_doc.document_main", kwargs=dict(name=draft.name)) + "?include_text=foo")
        self.assertEqual(r.status_code, 200)
        self.assertContains(r, "Active Internet-Draft")
        self.assertNotContains(r, "Show full document text")
        self.assertContains(r, "Deimos street")
        self.assertContains(r, replaced.canonical_name())
        self.assertContains(r, replaced.title)
        # obs/updates not included until draft is RFC
        self.assertNotContains(r, obsoleted.canonical_name())
        self.assertNotContains(r, obsoleted.title)
        self.assertNotContains(r, obsoleted_by.canonical_name())
        self.assertNotContains(r, obsoleted_by.title)
        self.assertNotContains(r, updated.canonical_name())
        self.assertNotContains(r, updated.title)
        self.assertNotContains(r, updated_by.canonical_name())
        self.assertNotContains(r, updated_by.title)

        r = self.client.get(urlreverse("ietf.doc.views_doc.document_main", kwargs=dict(name=draft.name)) + "?include_text=1")
        self.assertEqual(r.status_code, 200)
        self.assertContains(r, "Active Internet-Draft")
        self.assertNotContains(r, "Show full document text")
        self.assertContains(r, "Deimos street")
        self.assertContains(r, replaced.canonical_name())
        self.assertContains(r, replaced.title)
        # obs/updates not included until draft is RFC
        self.assertNotContains(r, obsoleted.canonical_name())
        self.assertNotContains(r, obsoleted.title)
        self.assertNotContains(r, obsoleted_by.canonical_name())
        self.assertNotContains(r, obsoleted_by.title)
        self.assertNotContains(r, updated.canonical_name())
        self.assertNotContains(r, updated.title)
        self.assertNotContains(r, updated_by.canonical_name())
        self.assertNotContains(r, updated_by.title)

        self.client.cookies = SimpleCookie({str('full_draft'): str('on')})
        r = self.client.get(urlreverse("ietf.doc.views_doc.document_main", kwargs=dict(name=draft.name)))
        self.assertEqual(r.status_code, 200)
        self.assertContains(r, "Active Internet-Draft")
        self.assertNotContains(r, "Show full document text")
        self.assertContains(r, "Deimos street")
        self.assertContains(r, replaced.canonical_name())
        self.assertContains(r, replaced.title)
        # obs/updates not included until draft is RFC
        self.assertNotContains(r, obsoleted.canonical_name())
        self.assertNotContains(r, obsoleted.title)
        self.assertNotContains(r, obsoleted_by.canonical_name())
        self.assertNotContains(r, obsoleted_by.title)
        self.assertNotContains(r, updated.canonical_name())
        self.assertNotContains(r, updated.title)
        self.assertNotContains(r, updated_by.canonical_name())
        self.assertNotContains(r, updated_by.title)

        self.client.cookies = SimpleCookie({str('full_draft'): str('off')})
        r = self.client.get(urlreverse("ietf.doc.views_doc.document_main", kwargs=dict(name=draft.name)))
        self.assertEqual(r.status_code, 200)
        self.assertContains(r, "Active Internet-Draft")
        self.assertContains(r, "Show full document text")
        self.assertNotContains(r, "Deimos street")
        self.assertContains(r, replaced.canonical_name())
        self.assertContains(r, replaced.title)
        # obs/updates not included until draft is RFC
        self.assertNotContains(r, obsoleted.canonical_name())
        self.assertNotContains(r, obsoleted.title)
        self.assertNotContains(r, obsoleted_by.canonical_name())
        self.assertNotContains(r, obsoleted_by.title)
        self.assertNotContains(r, updated.canonical_name())
        self.assertNotContains(r, updated.title)
        self.assertNotContains(r, updated_by.canonical_name())
        self.assertNotContains(r, updated_by.title)

        self.client.cookies = SimpleCookie({str('full_draft'): str('foo')})
        r = self.client.get(urlreverse("ietf.doc.views_doc.document_main", kwargs=dict(name=draft.name)))
        self.assertEqual(r.status_code, 200)
        self.assertContains(r, "Active Internet-Draft")
        if settings.USER_PREFERENCE_DEFAULTS['full_draft'] == 'off':
            self.assertContains(r, "Show full document text")
            self.assertNotContains(r, "Deimos street")
        self.assertContains(r, replaced.canonical_name())
        self.assertContains(r, replaced.title)
        # obs/updates not included until draft is RFC
        self.assertNotContains(r, obsoleted.canonical_name())
        self.assertNotContains(r, obsoleted.title)
        self.assertNotContains(r, obsoleted_by.canonical_name())
        self.assertNotContains(r, obsoleted_by.title)
        self.assertNotContains(r, updated.canonical_name())
        self.assertNotContains(r, updated.title)
        self.assertNotContains(r, updated_by.canonical_name())
        self.assertNotContains(r, updated_by.title)

        r = self.client.get(urlreverse("ietf.doc.views_doc.document_html", kwargs=dict(name=draft.name)))
        self.assertEqual(r.status_code, 200)
        self.assertContains(r, "Versions:")
        self.assertContains(r, "Deimos street")
        q = PyQuery(r.content)
        self.assertEqual(len(q('.rfcmarkup pre')), 4)
        self.assertEqual(len(q('.rfcmarkup span.h1')), 2)
        self.assertEqual(len(q('.rfcmarkup a[href]')), 41)

        r = self.client.get(urlreverse("ietf.doc.views_doc.document_html", kwargs=dict(name=draft.name, rev=draft.rev)))
        self.assertEqual(r.status_code, 200)

        # expired draft
        draft.set_state(State.objects.get(type="draft", slug="expired"))

        r = self.client.get(urlreverse("ietf.doc.views_doc.document_main", kwargs=dict(name=draft.name)))
        self.assertEqual(r.status_code, 200)
        self.assertContains(r, "Expired Internet-Draft")

        # replaced draft
        draft.set_state(State.objects.get(type="draft", slug="repl"))

        replacement = WgDraftFactory(
            name="draft-ietf-replacement",
            time=datetime.datetime.now(),
            title="Replacement Draft",
            stream_id=draft.stream_id, group_id=draft.group_id, abstract=draft.abstract,stream=draft.stream, rev=draft.rev,
            pages=draft.pages, intended_std_level_id=draft.intended_std_level_id,
            shepherd_id=draft.shepherd_id, ad_id=draft.ad_id, expires=draft.expires,
            notify=draft.notify, note=draft.note)
        rel = RelatedDocument.objects.create(source=replacement,
                                             target=draft.docalias.get(name__startswith="draft"),
                                             relationship_id="replaces")

        r = self.client.get(urlreverse("ietf.doc.views_doc.document_main", kwargs=dict(name=draft.name)))
        self.assertEqual(r.status_code, 200)
        self.assertContains(r, "Replaced Internet-Draft")
        self.assertContains(r, replacement.canonical_name())
        self.assertContains(r, replacement.title)
        rel.delete()

        # draft published as RFC
        draft.set_state(State.objects.get(type="draft", slug="rfc"))
        draft.std_level_id = "bcp"
        draft.save_with_history([DocEvent.objects.create(doc=draft, rev=draft.rev, type="published_rfc", by=Person.objects.get(name="(System)"))])


        rfc_alias = DocAlias.objects.create(name="rfc123456")
        rfc_alias.docs.add(draft)
        bcp_alias = DocAlias.objects.create(name="bcp123456")
        bcp_alias.docs.add(draft)

        r = self.client.get(urlreverse("ietf.doc.views_doc.document_main", kwargs=dict(name=draft.name)))
        self.assertEqual(r.status_code, 302)
        r = self.client.get(urlreverse("ietf.doc.views_doc.document_main", kwargs=dict(name=bcp_alias.name)))
        self.assertEqual(r.status_code, 302)

        r = self.client.get(urlreverse("ietf.doc.views_doc.document_main", kwargs=dict(name=rfc_alias.name)))
        self.assertEqual(r.status_code, 200)
        self.assertContains(r, "RFC 123456")
        self.assertContains(r, draft.name)
        self.assertContains(r, replaced.canonical_name())
        self.assertContains(r, replaced.title)
        # obs/updates included with RFC
        self.assertContains(r, obsoleted.canonical_name())
        self.assertContains(r, obsoleted.title)
        self.assertContains(r, obsoleted_by.canonical_name())
        self.assertContains(r, obsoleted_by.title)
        self.assertContains(r, updated.canonical_name())
        self.assertContains(r, updated.title)
        self.assertContains(r, updated_by.canonical_name())
        self.assertContains(r, updated_by.title)

        # naked RFC - also wierd that we test a PS from the ISE
        rfc = IndividualDraftFactory(
            name="rfc1234567",
            title="RFC without a Draft",
            stream_id="ise",
            std_level_id="ps")
        r = self.client.get(urlreverse("ietf.doc.views_doc.document_main", kwargs=dict(name=rfc.name)))
        self.assertEqual(r.status_code, 200)
        self.assertContains(r, "RFC 1234567")

        # unknown draft
        r = self.client.get(urlreverse("ietf.doc.views_doc.document_main", kwargs=dict(name="draft-xyz123")))
        self.assertEqual(r.status_code, 404)

    def assert_correct_wg_group_link(self, r, group):
        """Assert correct format for WG-like group types"""
        self.assertContains(
            r,
            '(<a href="%(about_url)s">%(group_acro)s %(group_type)s</a>)' % {
                "group_acro": group.acronym,
                "group_type": group.type,
                "about_url": group.about_url(),
            },
            msg_prefix='WG-like group %s (%s) should include group type in link' % (group.acronym, group.type),
        )

    def assert_correct_non_wg_group_link(self, r, group):
        """Assert correct format for non-WG-like group types"""
        self.assertContains(
            r,
            '(<a href="%(about_url)s">%(group_acro)s</a>)' % {
                "group_acro": group.acronym,
                "about_url": group.about_url(),
            },
            msg_prefix='Non-WG-like group %s (%s) should not include group type in link' % (group.acronym, group.type),
        )

    @staticmethod
    def _pyquery_select_action_holder_string(q, s):
        """Helper to use PyQuery to find an action holder in the draft HTML"""
        # selector grabs the action holders heading and finds siblings with a div containing the search string
        return q('th:contains("Action Holders") ~ td>div:contains("%s")' % s)

    @mock.patch.object(Document, 'action_holders_enabled', return_value=False, new_callable=mock.PropertyMock)
    def test_document_draft_hides_action_holders(self, mock_method):
        """Draft should not show action holders when appropriate"""
        draft = WgDraftFactory()
        url = urlreverse("ietf.doc.views_doc.document_main", kwargs=dict(name=draft.name))
        r = self.client.get(url)
        self.assertNotContains(r, 'Action Holders')  # should not show action holders...

        draft.action_holders.set([PersonFactory()])
        r = self.client.get(url)
        self.assertNotContains(r, 'Action Holders')  # ...even if they are assigned

    @mock.patch.object(Document, 'action_holders_enabled', return_value=True, new_callable=mock.PropertyMock)
    def test_document_draft_shows_action_holders(self, mock_method):
        """Draft should show action holders when appropriate"""
        draft = WgDraftFactory()
        url = urlreverse("ietf.doc.views_doc.document_main", kwargs=dict(name=draft.name))

        # No action holders case should be shown properly
        r = self.client.get(url)
        self.assertContains(r, 'Action Holders')  # should show action holders
        q = PyQuery(r.content)
        self.assertEqual(len(self._pyquery_select_action_holder_string(q, '(None)')), 1)
        
        # Action holders should be listed when assigned
        draft.action_holders.set(PersonFactory.create_batch(3))
        
        # Make one action holder "old"
        old_action_holder = draft.documentactionholder_set.first()
        old_action_holder.time_added -= datetime.timedelta(days=30)
        old_action_holder.save()

        with self.settings(DOC_ACTION_HOLDER_AGE_LIMIT_DAYS=20):
            r = self.client.get(url)

        self.assertContains(r, 'Action Holders')  # should still be shown
        q = PyQuery(r.content)
        self.assertEqual(len(self._pyquery_select_action_holder_string(q, '(None)')), 0)
        for person in draft.action_holders.all():
            self.assertEqual(len(self._pyquery_select_action_holder_string(q, person.plain_name())), 1)
        # check that one action holder was marked as old
        self.assertEqual(len(self._pyquery_select_action_holder_string(q, 'for 30 days')), 1)

    @mock.patch.object(Document, 'action_holders_enabled', return_value=True, new_callable=mock.PropertyMock)
    def test_document_draft_action_holders_buttons(self, mock_method):
        """Buttons for action holders should be shown when AD or secretary"""
        draft = WgDraftFactory()
        draft.action_holders.set([PersonFactory()])

        url = urlreverse('ietf.doc.views_doc.document_main', kwargs=dict(name=draft.name))
        edit_ah_url = urlreverse('ietf.doc.views_doc.edit_action_holders', kwargs=dict(name=draft.name))
        remind_ah_url = urlreverse('ietf.doc.views_doc.remind_action_holders', kwargs=dict(name=draft.name))

        def _run_test(username=None, expect_buttons=False):
            if username:
                self.client.login(username=username, password=username + '+password')
            r = self.client.get(url)
            q = PyQuery(r.content)

            self.assertEqual(
                len(q('th:contains("Action Holders") ~ td a[href="%s"]' % edit_ah_url)),
                1 if expect_buttons else 0,
                '%s should%s see the edit action holders button but %s' % (
                    username if username else 'unauthenticated user',
                    '' if expect_buttons else ' not',
                    'did not' if expect_buttons else 'did',
                )
            )
            self.assertEqual(
                len(q('th:contains("Action Holders") ~ td a[href="%s"]' % remind_ah_url)),
                1 if expect_buttons else 0,
                '%s should%s see the remind action holders button but %s' % (
                    username if username else 'unauthenticated user',
                    '' if expect_buttons else ' not',
                    'did not' if expect_buttons else 'did',
                )
            )

        _run_test(None, False)
        _run_test('plain', False)
        _run_test('ad', True)
        _run_test('secretary', True)

    def test_draft_group_link(self):
        """Link to group 'about' page should have correct format"""
        for group_type_id in ['wg', 'rg', 'ag']:
            group = GroupFactory(type_id=group_type_id)
            draft = WgDraftFactory(name='draft-document-%s' % group_type_id, group=group)
            r = self.client.get(urlreverse("ietf.doc.views_doc.document_main", kwargs=dict(name=draft.name)))
            self.assertEqual(r.status_code, 200)
            self.assert_correct_wg_group_link(r, group)

            rfc = WgRfcFactory(name='draft-rfc-document-%s' % group_type_id, group=group)
            DocEventFactory.create(doc=rfc, type='published_rfc', time = '2010-10-10')
            # get the rfc name to avoid a redirect
            rfc_name = rfc.docalias.filter(name__startswith='rfc').first().name
            r = self.client.get(urlreverse("ietf.doc.views_doc.document_main", kwargs=dict(name=rfc_name)))
            self.assertEqual(r.status_code, 200)
            self.assert_correct_wg_group_link(r, group)

        for group_type_id in ['ietf', 'team']:
            group = GroupFactory(type_id=group_type_id)
            draft = WgDraftFactory(name='draft-document-%s' % group_type_id, group=group)
            r = self.client.get(urlreverse("ietf.doc.views_doc.document_main", kwargs=dict(name=draft.name)))
            self.assertEqual(r.status_code, 200)
            self.assert_correct_non_wg_group_link(r, group)

            rfc = WgRfcFactory(name='draft-rfc-document-%s' % group_type_id, group=group)
            DocEventFactory.create(doc=rfc, type='published_rfc', time = '2010-10-10')
            # get the rfc name to avoid a redirect
            rfc_name = rfc.docalias.filter(name__startswith='rfc').first().name
            r = self.client.get(urlreverse("ietf.doc.views_doc.document_main", kwargs=dict(name=rfc_name)))
            self.assertEqual(r.status_code, 200)
            self.assert_correct_non_wg_group_link(r, group)

    def test_document_primary_and_history_views(self):
        IndividualDraftFactory(name='draft-imaginary-independent-submission')
        ConflictReviewFactory(name='conflict-review-imaginary-irtf-submission')
        CharterFactory(name='charter-ietf-mars')
        DocumentFactory(type_id='agenda',name='agenda-72-mars')
        DocumentFactory(type_id='minutes',name='minutes-72-mars')
        DocumentFactory(type_id='slides',name='slides-72-mars-1-active')
        statchg = DocumentFactory(type_id='statchg',name='status-change-imaginary-mid-review')
        statchg.set_state(State.objects.get(type_id='statchg',slug='adrev'))

        # Ensure primary views of both current and historic versions of documents works
        for docname in ["draft-imaginary-independent-submission",
                        "conflict-review-imaginary-irtf-submission",
                        "status-change-imaginary-mid-review",
                        "charter-ietf-mars",
                        "agenda-72-mars",
                        "minutes-72-mars",
                        "slides-72-mars-1-active",
                        # TODO: add
                        #"bluesheets-72-mars-1",
                        #"recording-72-mars-1-00",
                       ]:
            doc = Document.objects.get(name=docname)
            # give it some history
            doc.save_with_history([DocEvent.objects.create(doc=doc, rev=doc.rev, type="changed_document", by=Person.objects.get(user__username="secretary"), desc="Test")])

            doc.rev = "01"
            doc.save_with_history([DocEvent.objects.create(doc=doc, rev=doc.rev, type="changed_document", by=Person.objects.get(user__username="secretary"), desc="Test")])

            # Fetch the main page resulting latest version
            r = self.client.get(urlreverse("ietf.doc.views_doc.document_main", kwargs=dict(name=doc.name)))
            self.assertEqual(r.status_code, 200)
            self.assertContains(r, "%s-01"%docname)

            # Fetch 01 version even when it is last version
            r = self.client.get(urlreverse("ietf.doc.views_doc.document_main", kwargs=dict(name=doc.name,rev="01")))
            self.assertEqual(r.status_code, 200)
            self.assertContains(r, "%s-01"%docname)

            # Fetch version number which is too large, that should redirect to main page
            r = self.client.get(urlreverse("ietf.doc.views_doc.document_main", kwargs=dict(name=doc.name,rev="02")))
            self.assertEqual(r.status_code, 302)

            # Fetch 00 version which should result that version
            r = self.client.get(urlreverse("ietf.doc.views_doc.document_main", kwargs=dict(name=doc.name,rev="00")))
            self.assertEqual(r.status_code, 200)
            self.assertContains(r, "%s-00"%docname)

    def test_rfcqueue_auth48_views(self):
        """Test view handling of RFC editor queue auth48 state"""
        def _change_state(doc, state):
            event = StateDocEventFactory(doc=doc, state=state)
            doc.set_state(event.state)
            doc.save_with_history([event])

        draft = IndividualDraftFactory()

        # Put in an rfceditor state other than auth48
        for state in [('draft-iesg', 'rfcqueue'), ('draft-rfceditor', 'rfc-edit')]:
            _change_state(draft, state)
        r = self.client.get(urlreverse("ietf.doc.views_doc.document_main", kwargs=dict(name=draft.name)))
        self.assertEqual(r.status_code, 200)
        self.assertNotContains(r, 'Auth48 status')

        # Put in auth48 state without a URL
        _change_state(draft, ('draft-rfceditor', 'auth48'))
        r = self.client.get(urlreverse("ietf.doc.views_doc.document_main", kwargs=dict(name=draft.name)))
        self.assertEqual(r.status_code, 200)
        self.assertNotContains(r, 'Auth48 status')

        # Now add a URL
        documenturl = draft.documenturl_set.create(tag_id='auth48', 
                                                   url='http://rfceditor.example.com/auth48-url')
        r = self.client.get(urlreverse("ietf.doc.views_doc.document_main", kwargs=dict(name=draft.name)))
        self.assertEqual(r.status_code, 200)
        self.assertContains(r, 'Auth48 status')
        self.assertContains(r, documenturl.url)

        # Put in auth48-done state and delete auth48 DocumentURL
        draft.documenturl_set.filter(tag_id='auth48').delete()
        _change_state(draft, ('draft-rfceditor', 'auth48-done'))
        r = self.client.get(urlreverse("ietf.doc.views_doc.document_main", kwargs=dict(name=draft.name)))
        self.assertEqual(r.status_code, 200)
        self.assertNotContains(r, 'Auth48 status')


class DocTestCase(TestCase):
    def test_document_charter(self):
        CharterFactory(name='charter-ietf-mars')
        r = self.client.get(urlreverse("ietf.doc.views_doc.document_main", kwargs=dict(name="charter-ietf-mars")))
        self.assertEqual(r.status_code, 200)

    def test_document_conflict_review(self):
        ConflictReviewFactory(name='conflict-review-imaginary-irtf-submission')

        r = self.client.get(urlreverse("ietf.doc.views_doc.document_main", kwargs=dict(name='conflict-review-imaginary-irtf-submission')))
        self.assertEqual(r.status_code, 200)

    def test_document_material(self):
        MeetingFactory(type_id='ietf',number='72')
        mars = GroupFactory(type_id='wg',acronym='mars')
        marschairman = PersonFactory(user__username='marschairman')
        mars.role_set.create(name_id='chair',person=marschairman,email=marschairman.email())
        doc = DocumentFactory(
            name="slides-testteam-test-slides",
            rev="00",
            title="Test Slides",
            group__acronym='testteam',
            type_id="slides"
        )
        doc.set_state(State.objects.get(type="slides", slug="active"))

        session = Session.objects.create(
            name = "session-72-mars-1",
            meeting = Meeting.objects.get(number='72'),
            group = Group.objects.get(acronym='mars'),
            modified = datetime.datetime.now(),
            type_id = 'regular',
        )
        SchedulingEvent.objects.create(
            session=session,
            status=SessionStatusName.objects.create(slug='scheduled'),
            by = Person.objects.get(user__username="marschairman"),
        )
        SessionPresentation.objects.create(session=session, document=doc, rev=doc.rev)

        r = self.client.get(urlreverse("ietf.doc.views_doc.document_main", kwargs=dict(name=doc.name)))
        self.assertEqual(r.status_code, 200)

    def test_document_ballot(self):
        doc = IndividualDraftFactory()
        ad = Person.objects.get(user__username="ad")
        ballot = create_ballot_if_not_open(None, doc, ad, 'approve')
        assert ballot == doc.active_ballot()

        # make sure we have some history
        doc.save_with_history([DocEvent.objects.create(doc=doc, rev=doc.rev, type="changed_document",
                                                    by=Person.objects.get(user__username="secretary"), desc="Test")])

        pos = BallotPositionDocEvent.objects.create(
            doc=doc,
            rev=doc.rev,
            ballot=ballot,
            type="changed_ballot_position",
            pos_id="yes",
            comment="Looks fine to me",
            comment_time=datetime.datetime.now(),
            balloter=Person.objects.get(user__username="ad"),
            by=Person.objects.get(name="(System)"))

        r = self.client.get(urlreverse("ietf.doc.views_doc.document_ballot", kwargs=dict(name=doc.name)))
        self.assertEqual(r.status_code, 200)
        self.assertContains(r, pos.comment)

        # test with ballot_id
        r = self.client.get(urlreverse("ietf.doc.views_doc.document_ballot", kwargs=dict(name=doc.name, ballot_id=ballot.pk)))
        self.assertEqual(r.status_code, 200)
        self.assertContains(r, pos.comment)

        # test popup too while we're at it
        r = self.client.get(urlreverse("ietf.doc.views_doc.ballot_popup", kwargs=dict(name=doc.name, ballot_id=ballot.pk)))
        self.assertEqual(r.status_code, 200)

        # Now simulate a new revision and make sure positions on older revisions are marked as such
        oldrev = doc.rev
        e = NewRevisionDocEvent.objects.create(doc=doc,rev='%02d'%(int(doc.rev)+1),type='new_revision',by=Person.objects.get(name="(System)"))
        doc.rev = e.rev
        doc.save_with_history([e])
        r = self.client.get(urlreverse("ietf.doc.views_doc.document_ballot", kwargs=dict(name=doc.name)))
        self.assertEqual(r.status_code, 200)
        self.assertContains(r,  '(%s for -%s)' % (pos.comment_time.strftime('%Y-%m-%d'), oldrev))
        
    def test_document_ballot_needed_positions(self):
        # draft
        doc = IndividualDraftFactory(intended_std_level_id='ps')
        doc.set_state(State.objects.get(type_id='draft-iesg',slug='iesg-eva'))
        ad = Person.objects.get(user__username="ad")
        create_ballot_if_not_open(None, doc, ad, 'approve')

        r = self.client.get(urlreverse("ietf.doc.views_doc.document_ballot", kwargs=dict(name=doc.name)))
        self.assertContains(r, 'more YES or NO')
        Document.objects.filter(pk=doc.pk).update(intended_std_level='inf')
        r = self.client.get(urlreverse("ietf.doc.views_doc.document_ballot", kwargs=dict(name=doc.name)))
        self.assertNotContains(r, 'more YES or NO')

        # status change
        DocAlias.objects.create(name='rfc9998').docs.add(IndividualDraftFactory())
        DocAlias.objects.create(name='rfc9999').docs.add(IndividualDraftFactory())
        doc = DocumentFactory(type_id='statchg',name='status-change-imaginary-mid-review')
        iesgeval_pk = str(State.objects.get(slug='iesgeval',type__slug='statchg').pk)
        self.client.login(username='ad', password='ad+password')
        r = self.client.post(urlreverse('ietf.doc.views_status_change.change_state',kwargs=dict(name=doc.name)),dict(new_state=iesgeval_pk))
        self.assertEqual(r.status_code, 302)
        r = self.client.get(r._headers["location"][1])
        self.assertContains(r, ">IESG Evaluation<")

        doc.relateddocument_set.create(target=DocAlias.objects.get(name='rfc9998'),relationship_id='tohist')
        r = self.client.get(urlreverse("ietf.doc.views_doc.document_ballot", kwargs=dict(name=doc.name)))
        self.assertNotContains(r, 'Needs a YES')
        self.assertNotContains(r, 'more YES or NO')

        doc.relateddocument_set.create(target=DocAlias.objects.get(name='rfc9999'),relationship_id='tois')
        r = self.client.get(urlreverse("ietf.doc.views_doc.document_ballot", kwargs=dict(name=doc.name)))
        self.assertContains(r, 'more YES or NO')

    def test_document_json(self):
        doc = IndividualDraftFactory()

        r = self.client.get(urlreverse("ietf.doc.views_doc.document_json", kwargs=dict(name=doc.name)))
        self.assertEqual(r.status_code, 200)
        data = r.json()
        self.assertEqual(doc.name, data['name'])
        self.assertEqual(doc.pages,data['pages'])

    def test_writeup(self):
        doc = IndividualDraftFactory(states = [('draft','active'),('draft-iesg','iesg-eva')],)

        appr = WriteupDocEvent.objects.create(
            doc=doc,
            rev=doc.rev,
            desc="Changed text",
            type="changed_ballot_approval_text",
            text="This is ballot approval text.",
            by=Person.objects.get(name="(System)"))

        notes = WriteupDocEvent.objects.create(
            doc=doc,
            rev=doc.rev,
            desc="Changed text",
            type="changed_ballot_writeup_text",
            text="This is ballot writeup notes.",
            by=Person.objects.get(name="(System)"))

        rfced_note = WriteupDocEvent.objects.create(
            doc=doc,
            rev=doc.rev,
            desc="Changed text",
            type="changed_rfc_editor_note_text",
            text="This is a note for the RFC Editor.",
            by=Person.objects.get(name="(System)"))

        url = urlreverse('ietf.doc.views_doc.document_writeup', kwargs=dict(name=doc.name))
        r = self.client.get(url)
        self.assertEqual(r.status_code, 200)
        self.assertContains(r, appr.text)
        self.assertContains(r, notes.text)
        self.assertContains(r, rfced_note.text)

    def test_history(self):
        doc = IndividualDraftFactory()

        e = DocEvent.objects.create(
            doc=doc,
            rev=doc.rev,
            desc="Something happened.",
            type="added_comment",
            by=Person.objects.get(name="(System)"))

        url = urlreverse('ietf.doc.views_doc.document_history', kwargs=dict(name=doc.name))
        r = self.client.get(url)
        self.assertEqual(r.status_code, 200)
        self.assertContains(r, e.desc)

    def test_history_bis_00(self):
        rfcname='rfc9090'
        rfc = WgRfcFactory(alias2=rfcname)
        bis_draft = WgDraftFactory(name='draft-ietf-{}-{}bis'.format(rfc.group.acronym,rfcname))

        url = urlreverse('ietf.doc.views_doc.document_history', kwargs=dict(name=bis_draft.name))
        r = self.client.get(url)
        self.assertEqual(r.status_code, 200) 
        q = PyQuery(unicontent(r))
        attr1='value="{}"'.format(rfcname)
        self.assertEqual(len(q('option['+attr1+'][selected="selected"]')), 1)


    def test_document_feed(self):
        doc = IndividualDraftFactory()

        e = DocEvent.objects.create(
            doc=doc,
            rev=doc.rev,
            desc="Something happened.",
            type="added_comment",
            by=Person.objects.get(name="(System)"))

        r = self.client.get("/feed/document-changes/%s/" % doc.name)
        self.assertEqual(r.status_code, 200)
        self.assertContains(r, e.desc)

    def test_last_call_feed(self):
        doc = IndividualDraftFactory()

        doc.set_state(State.objects.get(type="draft-iesg", slug="lc"))

        LastCallDocEvent.objects.create(
            doc=doc,
            rev=doc.rev,
            desc="Last call",
            type="sent_last_call",
            by=Person.objects.get(user__username="secretary"),
            expires=datetime.date.today() + datetime.timedelta(days=7))

        r = self.client.get("/feed/last-call/")
        self.assertEqual(r.status_code, 200)
        self.assertContains(r, doc.name)

    def test_rfc_feed(self):
        WgRfcFactory()
        r = self.client.get("/feed/rfc/")
        self.assertTrue(r.status_code, 200)
        r = self.client.get("/feed/rfc/2016")
        self.assertTrue(r.status_code, 200)

    def test_state_help(self):
        url = urlreverse('ietf.doc.views_help.state_help', kwargs=dict(type="draft-iesg"))
        r = self.client.get(url)
        self.assertEqual(r.status_code, 200)
        self.assertContains(r, State.objects.get(type="draft-iesg", slug="lc").name)

    def test_document_nonietf_pubreq_button(self):
        doc = IndividualDraftFactory()

        self.client.login(username='iab-chair', password='iab-chair+password')
        r = self.client.get(urlreverse("ietf.doc.views_doc.document_main", kwargs=dict(name=doc.name)))
        self.assertEqual(r.status_code, 200)
        self.assertNotContains(r, "Request publication")

        Document.objects.filter(pk=doc.pk).update(stream='iab')
        r = self.client.get(urlreverse("ietf.doc.views_doc.document_main", kwargs=dict(name=doc.name)))
        self.assertEqual(r.status_code, 200)
        self.assertContains(r, "Request publication")

        doc.states.add(State.objects.get(type_id='draft-stream-iab',slug='rfc-edit'))
        r = self.client.get(urlreverse("ietf.doc.views_doc.document_main", kwargs=dict(name=doc.name)))
        self.assertEqual(r.status_code, 200)
        self.assertNotContains(r, "Request publication")

    def test_document_bibtex(self):
        rfc = WgRfcFactory.create(
                  #other_aliases = ['rfc6020',],
                  states = [('draft','rfc'),('draft-iesg','pub')],
                  std_level_id = 'ps',
                  time = datetime.datetime(2010,10,10),
              )
        num = rfc.rfc_number()
        DocEventFactory.create(doc=rfc, type='published_rfc', time = '2010-10-10')
        #
        url = urlreverse('ietf.doc.views_doc.document_bibtex', kwargs=dict(name=rfc.name))
        r = self.client.get(url)
        entry = bibtexparser.loads(unicontent(r)).get_entry_dict()["rfc%s"%num]
        self.assertEqual(entry['series'],   'Request for Comments')
        self.assertEqual(entry['number'],   num)
        self.assertEqual(entry['doi'],      '10.17487/RFC%s'%num)
        self.assertEqual(entry['year'],     '2010')
        self.assertEqual(entry['month'],    'oct')
        #
        self.assertNotIn('day', entry)

        april1 = IndividualRfcFactory.create(
                  stream_id =       'ise',
                  states =          [('draft','rfc'),('draft-iesg','pub')],
                  std_level_id =    'inf',
                  time =            datetime.datetime(1990,0o4,0o1),
              )
        num = april1.rfc_number()
        DocEventFactory.create(doc=april1, type='published_rfc', time = '1990-04-01')
        #
        url = urlreverse('ietf.doc.views_doc.document_bibtex', kwargs=dict(name=april1.name))
        r = self.client.get(url)
        self.assertEqual(r.get('Content-Type'), 'text/plain; charset=utf-8')
        entry = bibtexparser.loads(unicontent(r)).get_entry_dict()['rfc%s'%num]
        self.assertEqual(entry['series'],   'Request for Comments')
        self.assertEqual(entry['number'],   num)
        self.assertEqual(entry['doi'],      '10.17487/RFC%s'%num)
        self.assertEqual(entry['year'],     '1990')
        self.assertEqual(entry['month'],    'apr')
        self.assertEqual(entry['day'],      '1')

        draft = IndividualDraftFactory.create()
        docname = '%s-%s' % (draft.name, draft.rev)
        bibname = docname[6:]           # drop the 'draft-' prefix
        url = urlreverse('ietf.doc.views_doc.document_bibtex', kwargs=dict(name=draft.name))
        r = self.client.get(url)
        entry = bibtexparser.loads(unicontent(r)).get_entry_dict()[bibname]
        self.assertEqual(entry['note'],     'Work in Progress')
        self.assertEqual(entry['number'],   docname)
        self.assertEqual(entry['year'],     str(draft.pub_date().year))
        self.assertEqual(entry['month'],    draft.pub_date().strftime('%b').lower())
        self.assertEqual(entry['day'],      str(draft.pub_date().day))
        #
        self.assertNotIn('doi', entry)

    def test_document_bibxml(self):
        draft = IndividualDraftFactory.create()
        docname = '%s-%s' % (draft.name, draft.rev)
        for viewname in [ 'ietf.doc.views_doc.document_bibxml', 'ietf.doc.views_doc.document_bibxml_ref' ]:
            url = urlreverse(viewname, kwargs=dict(name=draft.name))
            r = self.client.get(url)
            entry = lxml.etree.fromstring(r.content)
            self.assertEqual(entry.find('./front/title').text, draft.title)
            date = entry.find('./front/date')
            self.assertEqual(date.get('year'),     str(draft.pub_date().year))
            self.assertEqual(date.get('month'),    draft.pub_date().strftime('%B'))
            self.assertEqual(date.get('day'),      str(draft.pub_date().day))
            self.assertEqual(normalize_text(entry.find('./front/abstract/t').text), normalize_text(draft.abstract))
            self.assertEqual(entry.find('./seriesInfo').get('value'), docname)
            self.assertEqual(entry.find('./seriesInfo[@name="DOI"]'), None)

    def test_trailing_hypen_digit_name_bibxml(self):
        draft = WgDraftFactory(name='draft-ietf-mars-test-2')
        docname = '%s-%s' % (draft.name, draft.rev)
        for viewname in [ 'ietf.doc.views_doc.document_bibxml', 'ietf.doc.views_doc.document_bibxml_ref' ]:
            # This will need to be adjusted if settings.URL_REGEXPS is changed
            url = urlreverse(viewname, kwargs=dict(name=draft.name[:-2], rev=draft.name[-1:]+'-'+draft.rev))
            r = self.client.get(url)
            entry = lxml.etree.fromstring(r.content)
            self.assertEqual(entry.find('./front/title').text, draft.title)
            self.assertEqual(entry.find('./seriesInfo').get('value'), docname)

class AddCommentTestCase(TestCase):
    def test_add_comment(self):
        draft = WgDraftFactory(name='draft-ietf-mars-test',group__acronym='mars')
        url = urlreverse('ietf.doc.views_doc.add_comment', kwargs=dict(name=draft.name))
        login_testing_unauthorized(self, "secretary", url)

        # normal get
        r = self.client.get(url)
        self.assertEqual(r.status_code, 200)
        q = PyQuery(unicontent(r))
        self.assertEqual(len(q('form textarea[name=comment]')), 1)

        # request resurrect
        events_before = draft.docevent_set.count()
        mailbox_before = len(outbox)
        
        r = self.client.post(url, dict(comment="This is a test."))
        self.assertEqual(r.status_code, 302)

        self.assertEqual(draft.docevent_set.count(), events_before + 1)
        self.assertEqual("This is a test.", draft.latest_event().desc)
        self.assertEqual("added_comment", draft.latest_event().type)
        self.assertEqual(len(outbox), mailbox_before + 1)
        self.assertIn("Comment added", outbox[-1]['Subject'])
        self.assertIn(draft.name, outbox[-1]['Subject'])
        self.assertIn('draft-ietf-mars-test@', outbox[-1]['To'])

        # Make sure we can also do it as IANA
        self.client.login(username="iana", password="iana+password")

        # normal get
        r = self.client.get(url)
        self.assertEqual(r.status_code, 200)
        q = PyQuery(unicontent(r))
        self.assertEqual(len(q('form textarea[name=comment]')), 1)


class TemplateTagTest(TestCase):
    def test_template_tags(self):
        import doctest
        from ietf.doc.templatetags import ietf_filters
        failures, tests = doctest.testmod(ietf_filters)
        self.assertEqual(failures, 0)

class ReferencesTest(TestCase):

    def test_references(self):
        doc1 = WgDraftFactory(name='draft-ietf-mars-test')
        doc2 = IndividualDraftFactory(name='draft-imaginary-independent-submission').docalias.first()
        RelatedDocument.objects.get_or_create(source=doc1,target=doc2,relationship=DocRelationshipName.objects.get(slug='refnorm'))
        url = urlreverse('ietf.doc.views_doc.document_references', kwargs=dict(name=doc1.name))
        r = self.client.get(url)
        self.assertEqual(r.status_code, 200)
        self.assertContains(r, doc2.name)
        url = urlreverse('ietf.doc.views_doc.document_referenced_by', kwargs=dict(name=doc2.name))
        r = self.client.get(url)
        self.assertEqual(r.status_code, 200)
        self.assertContains(r, doc1.name)

class GenerateDraftAliasesTests(TestCase):
   def setUp(self):
       self.doc_aliases_file = NamedTemporaryFile(delete=False, mode='w+')
       self.doc_aliases_file.close()
       self.doc_virtual_file = NamedTemporaryFile(delete=False, mode='w+')
       self.doc_virtual_file.close()
       self.saved_draft_aliases_path = settings.DRAFT_ALIASES_PATH
       self.saved_draft_virtual_path = settings.DRAFT_VIRTUAL_PATH
       settings.DRAFT_ALIASES_PATH = self.doc_aliases_file.name
       settings.DRAFT_VIRTUAL_PATH = self.doc_virtual_file.name

   def tearDown(self):
       settings.DRAFT_ALIASES_PATH = self.saved_draft_aliases_path
       settings.DRAFT_VIRTUAL_PATH = self.saved_draft_virtual_path
       os.unlink(self.doc_aliases_file.name)
       os.unlink(self.doc_virtual_file.name)

   def testManagementCommand(self):
       a_month_ago = datetime.datetime.now() - datetime.timedelta(30)
       ad = RoleFactory(name_id='ad', group__type_id='area', group__state_id='active').person
       shepherd = PersonFactory()
       author1 = PersonFactory()
       author2 = PersonFactory()
       author3 = PersonFactory()
       author4 = PersonFactory()
       author5 = PersonFactory()
       author6 = PersonFactory()
       mars = GroupFactory(type_id='wg', acronym='mars')
       marschairman = PersonFactory(user__username='marschairman')
       mars.role_set.create(name_id='chair', person=marschairman, email=marschairman.email())
       doc1 = IndividualDraftFactory(authors=[author1], shepherd=shepherd.email(), ad=ad)
       doc2 = WgDraftFactory(name='draft-ietf-mars-test', group__acronym='mars', authors=[author2], ad=ad)
       doc3 = WgRfcFactory.create(name='draft-ietf-mars-finished', group__acronym='mars', authors=[author3], ad=ad, std_level_id='ps', states=[('draft','rfc'),('draft-iesg','pub')], time=a_month_ago)
       DocEventFactory.create(doc=doc3, type='published_rfc', time=a_month_ago.strftime("%Y-%m-%d"))
       doc4 = WgRfcFactory.create(authors=[author4,author5], ad=ad, std_level_id='ps', states=[('draft','rfc'),('draft-iesg','pub')], time=datetime.datetime(2010,10,10))
       DocEventFactory.create(doc=doc4, type='published_rfc', time = '2010-10-10')
       doc5 = IndividualDraftFactory(authors=[author6])

       args = [ ]
       kwargs = { }
       out = io.StringIO()
       call_command("generate_draft_aliases", *args, **kwargs, stdout=out, stderr=out)
       self.assertFalse(out.getvalue())

       with open(settings.DRAFT_ALIASES_PATH) as afile:
           acontent = afile.read()
           self.assertTrue(all([x in acontent for x in [
               'xfilter-' + doc1.name,
               'xfilter-' + doc1.name + '.ad',
               'xfilter-' + doc1.name + '.authors',
               'xfilter-' + doc1.name + '.shepherd',
               'xfilter-' + doc1.name + '.all',
               'xfilter-' + doc2.name,
               'xfilter-' + doc2.name + '.ad',
               'xfilter-' + doc2.name + '.authors',
               'xfilter-' + doc2.name + '.chairs',
               'xfilter-' + doc2.name + '.all',
               'xfilter-' + doc3.name,
               'xfilter-' + doc3.name + '.ad',
               'xfilter-' + doc3.name + '.authors',
               'xfilter-' + doc3.name + '.chairs',
               'xfilter-' + doc5.name,
               'xfilter-' + doc5.name + '.authors',
               'xfilter-' + doc5.name + '.all',
           ]]))
           self.assertFalse(all([x in acontent for x in [
               'xfilter-' + doc1.name + '.chairs',
               'xfilter-' + doc2.name + '.shepherd',
               'xfilter-' + doc3.name + '.shepherd',
               'xfilter-' + doc4.name,
               'xfilter-' + doc5.name + '.shepherd',
               'xfilter-' + doc5.name + '.ad',
           ]]))

       with open(settings.DRAFT_VIRTUAL_PATH) as vfile:
           vcontent = vfile.read()
           self.assertTrue(all([x in vcontent for x in [
               ad.email_address(),
               shepherd.email_address(),
               marschairman.email_address(),
               author1.email_address(),
               author2.email_address(),
               author3.email_address(),
               author6.email_address(),
           ]]))
           self.assertFalse(all([x in vcontent for x in [
               author4.email_address(),
               author5.email_address(),
           ]]))
           self.assertTrue(all([x in vcontent for x in [
               'xfilter-' + doc1.name,
               'xfilter-' + doc1.name + '.ad',
               'xfilter-' + doc1.name + '.authors',
               'xfilter-' + doc1.name + '.shepherd',
               'xfilter-' + doc1.name + '.all',
               'xfilter-' + doc2.name,
               'xfilter-' + doc2.name + '.ad',
               'xfilter-' + doc2.name + '.authors',
               'xfilter-' + doc2.name + '.chairs',
               'xfilter-' + doc2.name + '.all',
               'xfilter-' + doc3.name,
               'xfilter-' + doc3.name + '.ad',
               'xfilter-' + doc3.name + '.authors',
               'xfilter-' + doc3.name + '.chairs',
               'xfilter-' + doc5.name,
               'xfilter-' + doc5.name + '.authors',
               'xfilter-' + doc5.name + '.all',
           ]]))
           self.assertFalse(all([x in vcontent for x in [
               'xfilter-' + doc1.name + '.chairs',
               'xfilter-' + doc2.name + '.shepherd',
               'xfilter-' + doc3.name + '.shepherd',
               'xfilter-' + doc4.name,
               'xfilter-' + doc5.name + '.shepherd',
               'xfilter-' + doc5.name + '.ad',
           ]]))

class EmailAliasesTests(TestCase):

    def setUp(self):
        WgDraftFactory(name='draft-ietf-mars-test',group__acronym='mars')
        WgDraftFactory(name='draft-ietf-ames-test',group__acronym='ames')
        RoleFactory(group__type_id='review', group__acronym='yangdoctors', name_id='secr')
        self.doc_alias_file = NamedTemporaryFile(delete=False, mode='w+')
        self.doc_alias_file.write("""# Generated by hand at 2015-02-12_16:26:45
virtual.ietf.org anything
draft-ietf-mars-test@ietf.org              xfilter-draft-ietf-mars-test
expand-draft-ietf-mars-test@virtual.ietf.org  mars-author@example.com, mars-collaborator@example.com
draft-ietf-mars-test.authors@ietf.org      xfilter-draft-ietf-mars-test.authors
expand-draft-ietf-mars-test.authors@virtual.ietf.org  mars-author@example.mars, mars-collaborator@example.mars
draft-ietf-mars-test.chairs@ietf.org      xfilter-draft-ietf-mars-test.chairs
expand-draft-ietf-mars-test.chairs@virtual.ietf.org  mars-chair@example.mars
draft-ietf-mars-test.all@ietf.org      xfilter-draft-ietf-mars-test.all
expand-draft-ietf-mars-test.all@virtual.ietf.org  mars-author@example.mars, mars-collaborator@example.mars, mars-chair@example.mars
draft-ietf-ames-test@ietf.org              xfilter-draft-ietf-ames-test
expand-draft-ietf-ames-test@virtual.ietf.org  ames-author@example.com, ames-collaborator@example.com
draft-ietf-ames-test.authors@ietf.org      xfilter-draft-ietf-ames-test.authors
expand-draft-ietf-ames-test.authors@virtual.ietf.org  ames-author@example.ames, ames-collaborator@example.ames
draft-ietf-ames-test.chairs@ietf.org      xfilter-draft-ietf-ames-test.chairs
expand-draft-ietf-ames-test.chairs@virtual.ietf.org  ames-chair@example.ames
draft-ietf-ames-test.all@ietf.org      xfilter-draft-ietf-ames-test.all
expand-draft-ietf-ames-test.all@virtual.ietf.org  ames-author@example.ames, ames-collaborator@example.ames, ames-chair@example.ames

""")
        self.doc_alias_file.close()
        self.saved_draft_virtual_path = settings.DRAFT_VIRTUAL_PATH
        settings.DRAFT_VIRTUAL_PATH = self.doc_alias_file.name

    def tearDown(self):
        settings.DRAFT_VIRTUAL_PATH = self.saved_draft_virtual_path
        os.unlink(self.doc_alias_file.name)

    def testAliases(self):
        PersonFactory(user__username='plain')
        url = urlreverse('ietf.doc.urls.redirect.document_email', kwargs=dict(name="draft-ietf-mars-test"))
        r = self.client.get(url)
        self.assertEqual(r.status_code, 302)

        url = urlreverse('ietf.doc.views_doc.email_aliases', kwargs=dict())
        login_testing_unauthorized(self, "plain", url)
        r = self.client.get(url)
        self.assertEqual(r.status_code, 200)
        self.assertTrue(all([x in unicontent(r) for x in ['mars-test@','mars-test.authors@','mars-test.chairs@']]))
        self.assertTrue(all([x in unicontent(r) for x in ['ames-test@','ames-test.authors@','ames-test.chairs@']]))

    def testExpansions(self):
        url = urlreverse('ietf.doc.views_doc.document_email', kwargs=dict(name="draft-ietf-mars-test"))
        r = self.client.get(url)
        self.assertEqual(r.status_code, 200)
        self.assertContains(r, 'draft-ietf-mars-test.all@ietf.org')
        self.assertContains(r, 'iesg_ballot_saved')

class DocumentMeetingTests(TestCase):

    def setUp(self):
        self.group = GroupFactory(type_id='wg',state_id='active')
        self.group_chair = PersonFactory()
        self.group.role_set.create(name_id='chair',person=self.group_chair,email=self.group_chair.email())

        self.other_group = GroupFactory(type_id='wg',state_id='active')
        self.other_chair = PersonFactory()
        self.other_group.role_set.create(name_id='chair',person=self.other_chair,email=self.other_chair.email())

        today = datetime.date.today()
        cut_days = settings.MEETING_MATERIALS_DEFAULT_SUBMISSION_CORRECTION_DAYS
        self.past_cutoff = SessionFactory.create(meeting__type_id='ietf',group=self.group,meeting__date=today-datetime.timedelta(days=1+cut_days))
        self.past = SessionFactory.create(meeting__type_id='ietf',group=self.group,meeting__date=today-datetime.timedelta(days=cut_days/2))
        self.inprog = SessionFactory.create(meeting__type_id='ietf',group=self.group,meeting__date=today-datetime.timedelta(days=1))
        self.future = SessionFactory.create(meeting__type_id='ietf',group=self.group,meeting__date=today+datetime.timedelta(days=90))
        self.interim = SessionFactory.create(meeting__type_id='interim',group=self.group,meeting__date=today+datetime.timedelta(days=45))

    def test_view_document_meetings(self):
        doc = IndividualDraftFactory.create()
        doc.sessionpresentation_set.create(session=self.inprog,rev=None)
        doc.sessionpresentation_set.create(session=self.interim,rev=None)

        url = urlreverse('ietf.doc.views_doc.all_presentations', kwargs=dict(name=doc.name))
        response = self.client.get(url)
        self.assertEqual(response.status_code, 200)
        q = PyQuery(response.content)
        self.assertTrue(all([q(id) for id in ['#inprogressmeets','#futuremeets']]))
        self.assertFalse(any([q(id) for id in ['#pastmeets',]]))
        self.assertFalse(q('#addsessionsbutton'))
        self.assertFalse(q("a.btn:contains('Remove document')"))

        doc.sessionpresentation_set.create(session=self.past_cutoff,rev=None)
        doc.sessionpresentation_set.create(session=self.past,rev=None)

        self.client.login(username="secretary", password="secretary+password")
        response = self.client.get(url)
        self.assertEqual(response.status_code, 200)
        q = PyQuery(response.content)
        self.assertTrue(q('#addsessionsbutton'))
        self.assertEqual(1,len(q("#inprogressmeets a.btn-default:contains('Remove document')")))
        self.assertEqual(1,len(q("#futuremeets a.btn-default:contains('Remove document')")))
        self.assertEqual(1,len(q("#pastmeets a.btn-default:contains('Remove document')")))
        self.assertEqual(1,len(q("#pastmeets a.btn-warning:contains('Remove document')")))

        self.client.login(username=self.group_chair.user.username,password='%s+password'%self.group_chair.user.username)
        response = self.client.get(url)
        self.assertEqual(response.status_code, 200)
        q = PyQuery(response.content)
        self.assertTrue(q('#addsessionsbutton'))
        self.assertEqual(1,len(q("#inprogressmeets a.btn-default:contains('Remove document')")))
        self.assertEqual(1,len(q("#futuremeets a.btn-default:contains('Remove document')")))
        self.assertEqual(1,len(q("#pastmeets a.btn-default:contains('Remove document')")))
        self.assertTrue(q('#pastmeets'))
        self.assertFalse(q("#pastmeets a.btn-warning:contains('Remove document')"))

        self.client.login(username=self.other_chair.user.username,password='%s+password'%self.other_chair.user.username)
        response = self.client.get(url)
        self.assertEqual(response.status_code, 200)
        q = PyQuery(response.content)
        self.assertTrue(q('#addsessionsbutton'))
        self.assertTrue(all([q(id) for id in ['#futuremeets','#pastmeets','#inprogressmeets']]))
        self.assertFalse(q("#inprogressmeets a.btn:contains('Remove document')"))
        self.assertFalse(q("#futuremeets a.btn:contains('Remove document')"))
        self.assertFalse(q("#pastmeets a.btn:contains('Remove document')"))

    def test_edit_document_session(self):
        doc = IndividualDraftFactory.create()
        sp = doc.sessionpresentation_set.create(session=self.future,rev=None)

        url = urlreverse('ietf.doc.views_doc.edit_sessionpresentation',kwargs=dict(name='no-such-doc',session_id=sp.session_id))
        response = self.client.get(url)
        self.assertEqual(response.status_code, 404)

        url = urlreverse('ietf.doc.views_doc.edit_sessionpresentation',kwargs=dict(name=doc.name,session_id=0))
        response = self.client.get(url)
        self.assertEqual(response.status_code, 404)

        url = urlreverse('ietf.doc.views_doc.edit_sessionpresentation',kwargs=dict(name=doc.name,session_id=sp.session_id))
        response = self.client.get(url)
        self.assertEqual(response.status_code, 404)

        self.client.login(username=self.other_chair.user.username,password='%s+password'%self.other_chair.user.username)
        response = self.client.get(url)
        self.assertEqual(response.status_code, 404)
        
        self.client.login(username=self.group_chair.user.username,password='%s+password'%self.group_chair.user.username)
        response = self.client.get(url)
        self.assertEqual(response.status_code, 200)
        q = PyQuery(response.content)
        self.assertEqual(2,len(q('select#id_version option')))

        self.assertEqual(1,doc.docevent_set.count())
        response = self.client.post(url,{'version':'00','save':''})
        self.assertEqual(response.status_code, 302)
        self.assertEqual(doc.sessionpresentation_set.get(pk=sp.pk).rev,'00')
        self.assertEqual(2,doc.docevent_set.count())

    def test_edit_document_session_after_proceedings_closed(self):
        doc = IndividualDraftFactory.create()
        sp = doc.sessionpresentation_set.create(session=self.past_cutoff,rev=None)

        url = urlreverse('ietf.doc.views_doc.edit_sessionpresentation',kwargs=dict(name=doc.name,session_id=sp.session_id))
        self.client.login(username=self.group_chair.user.username,password='%s+password'%self.group_chair.user.username)
        response = self.client.get(url)
        self.assertEqual(response.status_code, 404)
        
        self.client.login(username='secretary',password='secretary+password')
        response = self.client.get(url)
        self.assertEqual(response.status_code, 200)
        q=PyQuery(response.content)
        self.assertEqual(1,len(q(".alert-warning:contains('may affect published proceedings')")))

    def test_remove_document_session(self):
        doc = IndividualDraftFactory.create()
        sp = doc.sessionpresentation_set.create(session=self.future,rev=None)

        url = urlreverse('ietf.doc.views_doc.remove_sessionpresentation',kwargs=dict(name='no-such-doc',session_id=sp.session_id))
        response = self.client.get(url)
        self.assertEqual(response.status_code, 404)

        url = urlreverse('ietf.doc.views_doc.remove_sessionpresentation',kwargs=dict(name=doc.name,session_id=0))
        response = self.client.get(url)
        self.assertEqual(response.status_code, 404)

        url = urlreverse('ietf.doc.views_doc.remove_sessionpresentation',kwargs=dict(name=doc.name,session_id=sp.session_id))
        response = self.client.get(url)
        self.assertEqual(response.status_code, 404)

        self.client.login(username=self.other_chair.user.username,password='%s+password'%self.other_chair.user.username)
        response = self.client.get(url)
        self.assertEqual(response.status_code, 404)
        
        self.client.login(username=self.group_chair.user.username,password='%s+password'%self.group_chair.user.username)
        response = self.client.get(url)
        self.assertEqual(response.status_code, 200)

        self.assertEqual(1,doc.docevent_set.count())
        response = self.client.post(url,{'remove_session':''})
        self.assertEqual(response.status_code, 302)
        self.assertFalse(doc.sessionpresentation_set.filter(pk=sp.pk).exists())
        self.assertEqual(2,doc.docevent_set.count())

    def test_remove_document_session_after_proceedings_closed(self):
        doc = IndividualDraftFactory.create()
        sp = doc.sessionpresentation_set.create(session=self.past_cutoff,rev=None)

        url = urlreverse('ietf.doc.views_doc.remove_sessionpresentation',kwargs=dict(name=doc.name,session_id=sp.session_id))
        self.client.login(username=self.group_chair.user.username,password='%s+password'%self.group_chair.user.username)
        response = self.client.get(url)
        self.assertEqual(response.status_code, 404)
        
        self.client.login(username='secretary',password='secretary+password')
        response = self.client.get(url)
        self.assertEqual(response.status_code, 200)
        q=PyQuery(response.content)
        self.assertEqual(1,len(q(".alert-warning:contains('may affect published proceedings')")))

    def test_add_document_session(self):
        doc = IndividualDraftFactory.create()

        url = urlreverse('ietf.doc.views_doc.add_sessionpresentation',kwargs=dict(name=doc.name))
        login_testing_unauthorized(self,self.group_chair.user.username,url)
        response = self.client.get(url)
        self.assertEqual(response.status_code,200)
    
        response = self.client.post(url,{'session':0,'version':'current'})
        self.assertEqual(response.status_code,200)
        q=PyQuery(response.content)
        self.assertTrue(q('.form-group.has-error'))
     
        response = self.client.post(url,{'session':self.future.pk,'version':'bogus version'})
        self.assertEqual(response.status_code,200)
        q=PyQuery(response.content)
        self.assertTrue(q('.form-group.has-error'))

        self.assertEqual(1,doc.docevent_set.count())
        response = self.client.post(url,{'session':self.future.pk,'version':'current'})
        self.assertEqual(response.status_code,302)
        self.assertEqual(2,doc.docevent_set.count())


class ChartTests(ResourceTestCaseMixin, TestCase):
    def test_search_chart_conf(self):
        doc = IndividualDraftFactory()

        conf_url = urlreverse('ietf.doc.views_stats.chart_conf_newrevisiondocevent')

        # No qurey arguments; expect an empty json object
        r = self.client.get(conf_url)
        self.assertValidJSONResponse(r)
        self.assertEqual(unicontent(r), '{}')

        # No match
        r = self.client.get(conf_url + '?activedrafts=on&name=thisisnotadocumentname')
        self.assertValidJSONResponse(r)
        d = r.json()
        self.assertEqual(d['chart']['type'], settings.CHART_TYPE_COLUMN_OPTIONS['chart']['type'])

        r = self.client.get(conf_url + '?activedrafts=on&name=%s'%doc.name[6:12])
        self.assertValidJSONResponse(r)
        d = r.json()
        self.assertEqual(d['chart']['type'], settings.CHART_TYPE_COLUMN_OPTIONS['chart']['type'])
        self.assertEqual(len(d['series'][0]['data']), 0)

    def test_search_chart_data(self):
        doc = IndividualDraftFactory()

        data_url = urlreverse('ietf.doc.views_stats.chart_data_newrevisiondocevent')

        # No qurey arguments; expect an empty json list
        r = self.client.get(data_url)
        self.assertValidJSONResponse(r)
        self.assertEqual(unicontent(r), '[]')

        # No match
        r = self.client.get(data_url + '?activedrafts=on&name=thisisnotadocumentname')
        self.assertValidJSONResponse(r)
        d = r.json()
        self.assertEqual(unicontent(r), '[]')

        r = self.client.get(data_url + '?activedrafts=on&name=%s'%doc.name[6:12])
        self.assertValidJSONResponse(r)
        d = r.json()
        self.assertEqual(len(d), 1)
        self.assertEqual(len(d[0]), 2)

    def test_search_chart(self):
        doc = IndividualDraftFactory()

        chart_url = urlreverse('ietf.doc.views_stats.chart_newrevisiondocevent')
        r = self.client.get(chart_url)
        self.assertEqual(r.status_code, 200)

        r = self.client.get(chart_url + '?activedrafts=on&name=%s'%doc.name[6:12])
        self.assertEqual(r.status_code, 200)
        
    def test_personal_chart(self):
        person = PersonFactory.create()
        IndividualDraftFactory.create(
            authors=[person, ],
        )

        conf_url = urlreverse('ietf.doc.views_stats.chart_conf_person_drafts', kwargs=dict(id=person.id))

        r = self.client.get(conf_url)
        self.assertValidJSONResponse(r)
        d = r.json()
        self.assertEqual(d['chart']['type'], settings.CHART_TYPE_COLUMN_OPTIONS['chart']['type'])
        self.assertEqual("New draft revisions over time for %s" % person.name, d['title']['text'])

        data_url = urlreverse('ietf.doc.views_stats.chart_data_person_drafts', kwargs=dict(id=person.id))

        r = self.client.get(data_url)
        self.assertValidJSONResponse(r)
        d = r.json()
        self.assertEqual(len(d), 1)
        self.assertEqual(len(d[0]), 2)

        page_url = urlreverse('ietf.person.views.profile', kwargs=dict(email_or_name=person.name))
        r = self.client.get(page_url)
        self.assertEqual(r.status_code, 200)
        

class FieldTests(TestCase):
    def test_searchabledocumentsfield_pre(self):
        # so far, just tests that the format expected by select2-field.js is set up
        docs = IndividualDraftFactory.create_batch(3)
        
        class _TestForm(Form):
            test_field = SearchableDocumentsField()
        
        form = _TestForm(initial=dict(test_field=docs))
        html = str(form)
        q = PyQuery(html)
        json_data = q('input.select2-field').attr('data-pre')
        try:
            decoded = json.loads(json_data)
        except json.JSONDecodeError as e:
            self.fail('data-pre contained invalid JSON data: %s' % str(e))
        decoded_ids = list(decoded.keys())
        self.assertCountEqual(decoded_ids, [str(doc.id) for doc in docs])
        for doc in docs:
            self.assertEqual(
                dict(id=doc.pk, text=escape(uppercase_std_abbreviated_name(doc.name))),
                decoded[str(doc.pk)],
            )<|MERGE_RESOLUTION|>--- conflicted
+++ resolved
@@ -9,10 +9,7 @@
 import lxml
 import bibtexparser
 import mock
-<<<<<<< HEAD
-=======
 import json
->>>>>>> 17d37723
 
 from http.cookies import SimpleCookie
 from pyquery import PyQuery

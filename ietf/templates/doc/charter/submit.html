--- conflicted
+++ resolved
@@ -12,13 +12,7 @@
   {% origin %}
   <h1>Charter submission<br><small>{{ group.acronym }} {{ group.type.name }}</small></h1>
 
-<<<<<<< HEAD
-  <p class="alert alert-info">The text will be submitted as <b>charter-ietf-{{ name }}-{{ next_rev }}</b>.</p>
-=======
-  {% bootstrap_messages %}
-
   <p class="alert alert-info">The text will be submitted as <b>{{ name }}-{{ next_rev }}</b>.</p>
->>>>>>> fe0d35a1
 
   <form enctype="multipart/form-data" method="post">
     {% csrf_token %}

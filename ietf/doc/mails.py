# generation of mails 

import os
import textwrap, datetime

from django.template.loader import render_to_string
from django.utils.html import strip_tags
from django.conf import settings
from django.core.urlresolvers import reverse as urlreverse

from ietf.utils.mail import send_mail, send_mail_text
from ietf.ipr.utils import iprs_from_docs, related_docs
from ietf.doc.models import WriteupDocEvent, LastCallDocEvent, DocAlias, ConsensusDocEvent
from ietf.doc.utils import needed_ballot_positions, get_document_content
from ietf.group.models import Role
from ietf.doc.models import Document
from ietf.mailtrigger.utils import gather_address_lists

def email_state_changed(request, doc, text, mailtrigger_id=None):
    (to,cc) = gather_address_lists(mailtrigger_id or 'doc_state_edited',doc=doc)
    if not to:
        return
    
    text = strip_tags(text)
    send_mail(request, to, None,
              "ID Tracker State Update Notice: %s" % doc.file_tag(),
              "doc/mail/state_changed_email.txt",
              dict(text=text,
                   url=settings.IDTRACKER_BASE_URL + doc.get_absolute_url()),
              cc=cc)

def email_stream_changed(request, doc, old_stream, new_stream, text=""):
    """Email the change text to the notify group and to the stream chairs"""
    streams = []
    if old_stream:
        streams.append(old_stream.slug)
    if new_stream:
        streams.append(new_stream.slug)
    (to,cc) = gather_address_lists('doc_stream_changed',doc=doc,streams=streams)

    if not to:
        return
    
    if not text:
        text = u"Stream changed to <b>%s</b> from %s" % (new_stream, old_stream)
    text = strip_tags(text)

    send_mail(request, to, None,
              "ID Tracker Stream Change Notice: %s" % doc.file_tag(),
              "doc/mail/stream_changed_email.txt",
              dict(text=text,
                   url=settings.IDTRACKER_BASE_URL + doc.get_absolute_url()),
              cc=cc)

def email_pulled_from_rfc_queue(request, doc, comment, prev_state, next_state):
    extra=extra_automation_headers(doc)
    addrs = gather_address_lists('doc_pulled_from_rfc_queue',doc=doc)
    extra['Cc'] = addrs.as_strings().cc
    send_mail(request, addrs.to , None,
              "%s changed state from %s to %s" % (doc.name, prev_state.name, next_state.name),
              "doc/mail/pulled_from_rfc_queue_email.txt",
              dict(doc=doc,
                   prev_state=prev_state,
                   next_state=next_state,
                   comment=comment,
                   url=settings.IDTRACKER_BASE_URL + doc.get_absolute_url()),
              extra=extra)

def email_iesg_processing_document(request, doc, changes):
    addrs = gather_address_lists('doc_iesg_processing_started',doc=doc)
    send_mail(request, addrs.to, None,
              'IESG processing details changed for %s' % doc.name,
              'doc/mail/email_iesg_processing.txt', 
              dict(doc=doc,
                   changes=changes),
              cc=addrs.cc)

def html_to_text(html):
    return strip_tags(html.replace("&lt;", "<").replace("&gt;", ">").replace("&amp;", "&").replace("<br>", "\n"))
    
<<<<<<< HEAD
=======
def email_ad(request, doc, ad, changed_by, text, subject=None):
    if not ad or not changed_by or ad == changed_by:
        return

    to = ad.role_email("ad").formatted_email()
    send_mail(request, to,
              "DraftTracker Mail System <iesg-secretary@ietf.org>",
              "%s updated by %s" % (doc.file_tag(), changed_by.plain_name()),
              "doc/mail/change_notice.txt",
              dict(text=html_to_text(text),
                   doc=doc,
                   url=settings.IDTRACKER_BASE_URL + doc.get_absolute_url()))

def email_update_telechat(request, doc, text):
    to = set(['iesg@ietf.org','iesg-secretary@ietf.org'])
    to.update(set([x.strip() for x in doc.notify.replace(';', ',').split(',')]))

    if not to:
        return
    
    text = strip_tags(text)
    send_mail(request, list(to), None,
              "Telechat update notice: %s" % doc.file_tag(),
              "doc/mail/update_telechat.txt",
              dict(text=text,
                   url=settings.IDTRACKER_BASE_URL + doc.get_absolute_url()))


>>>>>>> 73a41bb7
def generate_ballot_writeup(request, doc):
    e = doc.latest_event(type="iana_review")
    iana = e.desc if e else ""

    e = WriteupDocEvent()
    e.type = "changed_ballot_writeup_text"
    e.by = request.user.person
    e.doc = doc
    e.desc = u"Ballot writeup was generated"
    e.text = unicode(render_to_string("doc/mail/ballot_writeup.txt", {'iana': iana}))

    # caller is responsible for saving, if necessary
    return e
    
def generate_last_call_announcement(request, doc):
    expiration_date = datetime.date.today() + datetime.timedelta(days=14)
    if doc.group.type_id in ("individ", "area"):
        group = "an individual submitter"
        expiration_date += datetime.timedelta(days=14)
    else:
        group = "the %s WG (%s)" % (doc.group.name, doc.group.acronym)

    doc.filled_title = textwrap.fill(doc.title, width=70, subsequent_indent=" " * 3)
    
    iprs = iprs_from_docs(related_docs(DocAlias.objects.get(name=doc.canonical_name())))
    if iprs:
        ipr_links = [ urlreverse("ietf.ipr.views.show", kwargs=dict(id=i.id)) for i in iprs]
        ipr_links = [ settings.IDTRACKER_BASE_URL+url if not url.startswith("http") else url for url in ipr_links ]
    else:
        ipr_links = None


    addrs = gather_address_lists('last_call_issued',doc=doc).as_strings()
    mail = render_to_string("doc/mail/last_call_announcement.txt",
                            dict(doc=doc,
                                 doc_url=settings.IDTRACKER_BASE_URL + doc.get_absolute_url() + "ballot/",
                                 expiration_date=expiration_date.strftime("%Y-%m-%d"), #.strftime("%B %-d, %Y"),
                                 to=addrs.to,
                                 cc=addrs.cc,
                                 group=group,
                                 docs=[ doc ],
                                 urls=[ settings.IDTRACKER_BASE_URL + doc.get_absolute_url() ],
                                 ipr_links=ipr_links,
                                 )
                            )

    e = WriteupDocEvent()
    e.type = "changed_last_call_text"
    e.by = request.user.person
    e.doc = doc
    e.desc = u"Last call announcement was generated"
    e.text = unicode(mail)

    # caller is responsible for saving, if necessary
    return e
    

DO_NOT_PUBLISH_IESG_STATES = ("nopubadw", "nopubanw")

def generate_approval_mail(request, doc):
    if doc.get_state_slug("draft-iesg") in DO_NOT_PUBLISH_IESG_STATES or doc.stream_id in ('ise','irtf'):
        mail = generate_approval_mail_rfc_editor(request, doc)
    else:
        mail = generate_approval_mail_approved(request, doc)

    e = WriteupDocEvent()
    e.type = "changed_ballot_approval_text"
    e.by = request.user.person
    e.doc = doc
    e.desc = u"Ballot approval text was generated"
    e.text = unicode(mail)

    # caller is responsible for saving, if necessary
    return e

def generate_approval_mail_approved(request, doc):

    if doc.intended_std_level_id in ("std", "ds", "ps", "bcp"):
        action_type = "Protocol"
    else:
        action_type = "Document"

    # the second check catches some area working groups (like
    # Transport Area Working Group)
    if doc.group.type_id not in ("area", "individ", "ag") and not doc.group.name.endswith("Working Group"):
        doc.group.name_with_wg = doc.group.name + " Working Group"
    else:
        doc.group.name_with_wg = doc.group.name

    doc.filled_title = textwrap.fill(doc.title, width=70, subsequent_indent=" " * 3)

    if doc.group.type_id in ("individ", "area"):
        made_by = "This document has been reviewed in the IETF but is not the product of an IETF Working Group."
    else:
        made_by = "This document is the product of the %s." % doc.group.name_with_wg
    
    responsible_directors = set([doc.ad,])
    if doc.group.type_id not in ("individ","area"):
        responsible_directors.update([x.person for x in Role.objects.filter(group=doc.group.parent,name='ad')])
    responsible_directors = [x.plain_name() for x in responsible_directors if x]
    
    if len(responsible_directors)>1:
        contacts = "The IESG contact persons are "+", ".join(responsible_directors[:-1])+" and "+responsible_directors[-1]+"."
    else:
        contacts = "The IESG contact person is %s." % responsible_directors[0]

    doc_type = "RFC" if doc.get_state_slug() == "rfc" else "Internet Draft"
        
    addrs = gather_address_lists('ballot_approved_ietf_stream',doc=doc).as_strings()
    return render_to_string("doc/mail/approval_mail.txt",
                            dict(doc=doc,
                                 docs=[doc],
                                 doc_url=settings.IDTRACKER_BASE_URL + doc.get_absolute_url(),
                                 to = addrs.to, 
                                 cc = addrs.cc,
                                 doc_type=doc_type,
                                 made_by=made_by,
                                 contacts=contacts,
                                 action_type=action_type,
                                 )
                            )

def generate_approval_mail_rfc_editor(request, doc):
    # This is essentially dead code - it is only exercised if the IESG ballots on some other stream's document,
    # which does not happen now that we have conflict reviews.
    disapproved = doc.get_state_slug("draft-iesg") in DO_NOT_PUBLISH_IESG_STATES
    doc_type = "RFC" if doc.get_state_slug() == "rfc" else "Internet Draft"
    addrs = gather_address_lists('ballot_approved_conflrev', doc=doc).as_strings()

    return render_to_string("doc/mail/approval_mail_rfc_editor.txt",
                            dict(doc=doc,
                                 doc_url=settings.IDTRACKER_BASE_URL + doc.get_absolute_url(),
                                 doc_type=doc_type,
                                 disapproved=disapproved,
                                 to = addrs.to,
                                 cc = addrs.cc,
                                 )
                            )

def generate_publication_request(request, doc):
    group_description = ""
    if doc.group and doc.group.acronym != "none":
        group_description = doc.group.name_with_acronym()

    e = doc.latest_event(ConsensusDocEvent, type="changed_consensus")
    consensus = e.consensus if e else None

    if doc.stream_id == "irtf":
        approving_body = "IRSG"
        consensus_body = doc.group.acronym.upper()
    else:
        approving_body = str(doc.stream)
        consensus_body = approving_body

    return render_to_string("doc/mail/publication_request.txt",
                            dict(doc=doc,
                                 doc_url=settings.IDTRACKER_BASE_URL + doc.get_absolute_url(),
                                 group_description=group_description,
                                 approving_body=approving_body,
                                 consensus_body=consensus_body,
                                 consensus=consensus,
                                 )
                            )

def send_last_call_request(request, doc):
    (to, cc) = gather_address_lists('last_call_requested',doc=doc)
    frm = '"DraftTracker Mail System" <iesg-secretary@ietf.org>'
    
    send_mail(request, to, frm,
              "Last Call: %s" % doc.file_tag(),
              "doc/mail/last_call_request.txt",
              dict(docs=[doc],
                   doc_url=settings.IDTRACKER_BASE_URL + doc.get_absolute_url(),
                  ),
              cc=cc)

def email_resurrect_requested(request, doc, by):
    (to, cc) = gather_address_lists('resurrection_requested',doc=doc)

    if by.role_set.filter(name="secr", group__acronym="secretariat"):
        e = by.role_email("secr", group="secretariat")
    else:
        e = by.role_email("ad")
    frm = e.address

    send_mail(request, to, e.formatted_email(),
              "I-D Resurrection Request",
              "doc/mail/resurrect_request_email.txt",
              dict(doc=doc,
                   by=frm,
                   url=settings.IDTRACKER_BASE_URL + doc.get_absolute_url()),
              cc=cc)

def email_resurrection_completed(request, doc, requester):
    (to, cc) = gather_address_lists('resurrection_completed',doc=doc)
    frm = "I-D Administrator <internet-drafts-reply@ietf.org>"
    send_mail(request, to, frm,
              "I-D Resurrection Completed - %s" % doc.file_tag(),
              "doc/mail/resurrect_completed_email.txt",
              dict(doc=doc,
                   by=frm,
                   url=settings.IDTRACKER_BASE_URL + doc.get_absolute_url()),
              cc=cc)

def email_ballot_deferred(request, doc, by, telechat_date):
    (to, cc) = gather_address_lists('ballot_deferred',doc=doc)
    frm = "DraftTracker Mail System <iesg-secretary@ietf.org>"
    send_mail(request, to, frm,
              "IESG Deferred Ballot notification: %s" % doc.file_tag(),
              "doc/mail/ballot_deferred_email.txt",
              dict(doc=doc,
                   by=by,
                   action='deferred',
                   telechat_date=telechat_date),
              cc=cc)

def email_ballot_undeferred(request, doc, by, telechat_date):
    (to, cc)  = gather_address_lists('ballot_deferred',doc=doc)
    frm = "DraftTracker Mail System <iesg-secretary@ietf.org>"
    send_mail(request, to, frm,
              "IESG Undeferred Ballot notification: %s" % doc.file_tag(),
              "doc/mail/ballot_deferred_email.txt",
              dict(doc=doc,
                   by=by,
                   action='undeferred',
                   telechat_date=telechat_date),
              cc=cc)

def generate_issue_ballot_mail(request, doc, ballot):
    
    e = doc.latest_event(LastCallDocEvent, type="sent_last_call")
    last_call_expires = e.expires if e else None

    return render_to_string("doc/mail/issue_ballot_mail.txt",
                            dict(doc=doc,
                                 doc_url=settings.IDTRACKER_BASE_URL + doc.get_absolute_url(),
                                 last_call_expires=last_call_expires,
                                 needed_ballot_positions=
                                   needed_ballot_positions(doc,
                                     doc.active_ballot().active_ad_positions().values()
                                   ),
                                 )
                            )

def email_iana(request, doc, to, msg, cc=None):
    # fix up message and send it with extra info on doc in headers
    import email
    parsed_msg = email.message_from_string(msg.encode("utf-8"))

    extra = {}
    extra["Reply-To"] = "noreply@ietf.org"
    extra["X-IETF-Draft-string"] = doc.name
    extra["X-IETF-Draft-revision"] = doc.rev
    
    send_mail_text(request, "IANA <%s>" % to,
                   parsed_msg["From"], parsed_msg["Subject"],
                   parsed_msg.get_payload(),
                   extra=extra,
                   cc=cc)

def extra_automation_headers(doc):
    extra = {}
    extra["X-IETF-Draft-string"] = doc.name
    extra["X-IETF-Draft-revision"] = doc.rev

    return extra

def email_last_call_expired(doc):
    text = "IETF Last Call has ended, and the state has been changed to\n%s." % doc.get_state("draft-iesg").name
    addrs = gather_address_lists('last_call_expired',doc=doc)
    
    send_mail(None,
              addrs.to,
              "DraftTracker Mail System <iesg-secretary@ietf.org>",
              "Last Call Expired: %s" % doc.file_tag(),
              "doc/mail/change_notice.txt",
              dict(text=text,
                   doc=doc,
                   url=settings.IDTRACKER_BASE_URL + doc.get_absolute_url()),
              cc = addrs.cc)

def email_intended_status_changed(request, doc, text):
    (to,cc) = gather_address_lists('doc_intended_status_changed',doc=doc)

    if not to:
        return
    
    text = strip_tags(text)
    send_mail(request, to, None,
              "Intended Status for %s changed to %s" % (doc.file_tag(),doc.intended_std_level),
              "doc/mail/intended_status_changed_email.txt",
              dict(text=text,
                   url=settings.IDTRACKER_BASE_URL + doc.get_absolute_url()),
              cc=cc)

def email_comment(request, doc, comment):
    (to, cc) = gather_address_lists('doc_added_comment',doc=doc)

    send_mail(request, to, None, "Comment added to %s history"%doc.name,
              "doc/mail/comment_added_email.txt",
              dict(
                comment=comment,
                doc=doc,
                by=request.user.person,
                url=settings.IDTRACKER_BASE_URL + doc.get_absolute_url(),
              ),
              cc = cc)


def email_adopted(request, doc, prev_state, new_state, by, comment=""):
    (to, cc) = gather_address_lists('doc_adopted_by_group',doc=doc)

    state_type = (prev_state or new_state).type

    send_mail(request, to, settings.DEFAULT_FROM_EMAIL,
              u"The %s %s has adopted %s" % 
                  (doc.group.acronym.upper(),doc.group.type_id.upper(), doc.name),
              'doc/mail/doc_adopted_email.txt',
              dict(doc=doc,
                   url=settings.IDTRACKER_BASE_URL + doc.get_absolute_url(),
                   state_type=state_type,
                   prev_state=prev_state,
                   new_state=new_state,
                   by=by,
                   comment=comment),
              cc=cc)

def email_stream_state_changed(request, doc, prev_state, new_state, by, comment=""):
    (to, cc)= gather_address_lists('doc_stream_state_edited',doc=doc)

    state_type = (prev_state or new_state).type

    send_mail(request, to, settings.DEFAULT_FROM_EMAIL,
              u"%s changed for %s" % (state_type.label, doc.name),
              'doc/mail/stream_state_changed_email.txt',
              dict(doc=doc,
                   url=settings.IDTRACKER_BASE_URL + doc.get_absolute_url(),
                   state_type=state_type,
                   prev_state=prev_state,
                   new_state=new_state,
                   by=by,
                   comment=comment),
              cc=cc)

def email_stream_tags_changed(request, doc, added_tags, removed_tags, by, comment=""):

    (to, cc) = gather_address_lists('doc_stream_state_edited',doc=doc)

    send_mail(request, to, settings.DEFAULT_FROM_EMAIL,
              u"Tags changed for %s" % doc.name,
              'doc/mail/stream_tags_changed_email.txt',
              dict(doc=doc,
                   url=settings.IDTRACKER_BASE_URL + doc.get_absolute_url(),
                   added=added_tags,
                   removed=removed_tags,
                   by=by,
                   comment=comment),
              cc=cc)

def send_review_possibly_replaces_request(request, doc):
    addrs = gather_address_lists('doc_replacement_suggested',doc=doc)
    to = set(addrs.to)
    cc = set(addrs.cc)

    possibly_replaces = Document.objects.filter(name__in=[alias.name for alias in doc.related_that_doc("possibly-replaces")])
    for other_doc in possibly_replaces:
        (other_to, other_cc) = gather_address_lists('doc_replacement_suggested',doc=other_doc)
        to.update(other_to)
        cc.update(other_cc)

    send_mail(request, list(to), settings.DEFAULT_FROM_EMAIL,
              'Review of suggested possible replacements for %s-%s needed' % (doc.name, doc.rev),
              'doc/mail/review_possibly_replaces_request.txt', 
              dict(doc= doc,
                   possibly_replaces=doc.related_that_doc("possibly-replaces"),
                   review_url=settings.IDTRACKER_BASE_URL + urlreverse("doc_review_possibly_replaces", kwargs={ "name": doc.name })),
              cc=list(cc),)

def email_charter_internal_review(request, charter):
    addrs = gather_address_lists('charter_internal_review',doc=charter,group=charter.group)
    filename = '%s-%s.txt' % (charter.canonical_name(),charter.rev)
    charter_text = get_document_content(
                        filename,
                        os.path.join(settings.CHARTER_PATH,filename),
                        split=False,
                        markup=False,
                   )
    send_mail(request, addrs.to, settings.DEFAULT_FROM_EMAIL,
              'Internal WG Review: %s (%s)'%(charter.group.name,charter.group.acronym),
              'doc/mail/charter_internal_review.txt',
              dict(charter=charter,
                   chairs=charter.group.role_set.filter(name='chair').values_list('person__name',flat=True),
                   ads=charter.group.role_set.filter(name='ad').values_list('person__name',flat=True),
                   charter_text=charter_text,
                   milestones=charter.group.groupmilestone_set.filter(state="charter"),
              ),
              cc=addrs.cc,
              extra={'Reply-To':"iesg@ietf.org"},
             )<|MERGE_RESOLUTION|>--- conflicted
+++ resolved
@@ -78,37 +78,21 @@
 def html_to_text(html):
     return strip_tags(html.replace("&lt;", "<").replace("&gt;", ">").replace("&amp;", "&").replace("<br>", "\n"))
     
-<<<<<<< HEAD
-=======
-def email_ad(request, doc, ad, changed_by, text, subject=None):
-    if not ad or not changed_by or ad == changed_by:
-        return
-
-    to = ad.role_email("ad").formatted_email()
-    send_mail(request, to,
-              "DraftTracker Mail System <iesg-secretary@ietf.org>",
-              "%s updated by %s" % (doc.file_tag(), changed_by.plain_name()),
-              "doc/mail/change_notice.txt",
-              dict(text=html_to_text(text),
-                   doc=doc,
-                   url=settings.IDTRACKER_BASE_URL + doc.get_absolute_url()))
-
 def email_update_telechat(request, doc, text):
-    to = set(['iesg@ietf.org','iesg-secretary@ietf.org'])
-    to.update(set([x.strip() for x in doc.notify.replace(';', ',').split(',')]))
+    (to, cc) = gather_address_lists('doc_telechat_details_changed',doc=doc)
 
     if not to:
         return
     
     text = strip_tags(text)
-    send_mail(request, list(to), None,
+    send_mail(request, to, None,
               "Telechat update notice: %s" % doc.file_tag(),
               "doc/mail/update_telechat.txt",
               dict(text=text,
-                   url=settings.IDTRACKER_BASE_URL + doc.get_absolute_url()))
-
-
->>>>>>> 73a41bb7
+                   url=settings.IDTRACKER_BASE_URL + doc.get_absolute_url()),
+              cc=cc)
+
+
 def generate_ballot_writeup(request, doc):
     e = doc.latest_event(type="iana_review")
     iana = e.desc if e else ""

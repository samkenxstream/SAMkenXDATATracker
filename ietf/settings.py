--- conflicted
+++ resolved
@@ -13,9 +13,6 @@
 warnings.filterwarnings("ignore", message="Report.file_reporters will no longer be available in Coverage.py 4.2", module="coverage.report")
 warnings.filterwarnings("ignore", message="initial_data fixtures are deprecated. Use data migrations instead.", module="django.core.management.commands.loaddata")
 warnings.filterwarnings("ignore", message="The popen2 module is deprecated.  Use the subprocess module.", module="ietf.utils.pipe")
-<<<<<<< HEAD
-warnings.filterwarnings("ignore", message="django.contrib.contenttypes.generic is deprecated and will be removed in Django 1.9.", module="south.modelsinspector")
-=======
 warnings.filterwarnings("ignore", message="Reversing by dotted path is deprecated")
 warnings.filterwarnings("ignore", message=r"Support for string view arguments to url\(\) is deprecated and will be removed in Django 1.10")
 # This is triggered by the TimedeltaField, which we retain only for the sake
@@ -24,7 +21,6 @@
 # Bootstrap3 library code:
 warnings.filterwarnings("ignore", message=r"render\(\) must be called with a dict, not a Context", module="bootstrap3.utils")
 
->>>>>>> fa47517f
 
 try:
     import syslog

--- conflicted
+++ resolved
@@ -1201,11 +1201,7 @@
         url = urlreverse('ietf.group.views.group_about_status_meeting',kwargs={'acronym':chair.group.acronym,'num':sess.meeting.number}) 
         response = self.client.get(url)
         self.assertEqual(response.status_code,200)
-<<<<<<< HEAD
-        url = urlreverse('ietf.group.views.group_about_status_meeting',kwargs={'acronym':chair.group.acronym,'num':sess.meeting.number, 'group_type':'wg'}) 
-=======
         url = urlreverse('ietf.group.views.group_about_status_meeting',kwargs={'group_type':chair.group.type_id,'acronym':chair.group.acronym,'num':sess.meeting.number}) 
->>>>>>> 4631df61
         response = self.client.get(url)
         self.assertEqual(response.status_code,200)
        

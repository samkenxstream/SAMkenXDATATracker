--- conflicted
+++ resolved
@@ -325,8 +325,6 @@
         <field type="BooleanField" name="used">True</field>
         <field type="IntegerField" name="order">0</field>
     </object>
-<<<<<<< HEAD
-=======
     <object pk="active" model="name.groupmilestonestatename">
         <field type="CharField" name="name">Active</field>
         <field type="TextField" name="desc"></field>
@@ -351,7 +349,6 @@
         <field type="BooleanField" name="used">True</field>
         <field type="IntegerField" name="order">4</field>
     </object>
->>>>>>> bbe51020
     <object pk="bof" model="name.groupstatename">
         <field type="CharField" name="name">BOF</field>
         <field type="TextField" name="desc"></field>

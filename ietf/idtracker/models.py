--- conflicted
+++ resolved
@@ -274,11 +274,7 @@
 	    return u"(Person #%s)" % self.person_or_org_tag
         return u"%s %s" % ( self.first_name or u"<nofirst>", self.last_name or u"<nolast>")
     def email(self, priority=1, type=None):
-<<<<<<< HEAD
         name = unicode(self)
-=======
-	name = unicode(self)
->>>>>>> df73e8bd
         email = ''
         addresses = self.emailaddress_set.filter(address__contains="@").order_by('priority')[:1]
         if addresses:

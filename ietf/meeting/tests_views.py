import json
import os
import shutil
import datetime
import urlparse
import random

import debug           # pyflakes:ignore

from django.urls import reverse as urlreverse
from django.conf import settings
from django.contrib.auth.models import User

from mock import patch
from pyquery import PyQuery
from StringIO import StringIO

from ietf.doc.models import Document
from ietf.group.models import Group, Role
from ietf.meeting.helpers import can_approve_interim_request, can_view_interim_request
from ietf.meeting.helpers import send_interim_approval_request
from ietf.meeting.helpers import send_interim_cancellation_notice
from ietf.meeting.helpers import send_interim_minutes_reminder
from ietf.meeting.models import Session, TimeSlot, Meeting
from ietf.meeting.test_data import make_meeting_test_data, make_interim_meeting
from ietf.meeting.utils import finalize
from ietf.name.models import SessionStatusName
from ietf.utils.test_utils import TestCase, login_testing_unauthorized, unicontent
from ietf.utils.mail import outbox
from ietf.utils.text import xslugify

from ietf.person.factories import PersonFactory
from ietf.group.factories import GroupFactory, GroupEventFactory
from ietf.meeting.factories import ( SessionFactory, SessionPresentationFactory, ScheduleFactory,
    MeetingFactory, FloorPlanFactory )
from ietf.doc.factories import DocumentFactory


class MeetingTests(TestCase):
    def setUp(self):
        self.materials_dir = self.tempdir('materials')
        self.saved_agenda_path = settings.AGENDA_PATH
        settings.AGENDA_PATH = self.materials_dir

    def tearDown(self):
        settings.AGENDA_PATH = self.saved_agenda_path
        shutil.rmtree(self.materials_dir)

    def write_materials_file(self, meeting, doc, content):
        path = os.path.join(self.materials_dir, "%s/%s/%s" % (meeting.number, doc.type_id, doc.external_url))

        dirname = os.path.dirname(path)
        if not os.path.exists(dirname):
            os.makedirs(dirname)

        with open(path, "w") as f:
            f.write(content)

    def write_materials_files(self, meeting, session):

        draft = Document.objects.filter(type="draft", group=session.group).first()

        self.write_materials_file(meeting, session.materials.get(type="agenda"),
                                  "1. WG status (15 minutes)\n\n2. Status of %s\n\n" % draft.name)

        self.write_materials_file(meeting, session.materials.get(type="minutes"),
                                  "1. More work items underway\n\n2. The draft will be finished before next meeting\n\n")

        self.write_materials_file(meeting, session.materials.filter(type="slides").exclude(states__type__slug='slides',states__slug='deleted').first(),
                                  "This is a slideshow")
        

    def test_agenda(self):
        meeting = make_meeting_test_data()
        session = Session.objects.filter(meeting=meeting, group__acronym="mars").first()
        slot = TimeSlot.objects.get(sessionassignments__session=session,sessionassignments__schedule=meeting.agenda)
        #
        self.write_materials_files(meeting, session)
        #
        future_year = datetime.date.today().year+1
        future_num =  (future_year-1984)*3            # valid for the mid-year meeting
        future_meeting = Meeting.objects.create(date=datetime.date(future_year, 7, 22), number=future_num, type_id='ietf',
                                city="Panama City", country="PA", time_zone='America/Panama')

        # utc
        time_interval = "%s-%s" % (slot.utc_start_time().strftime("%H:%M").lstrip("0"), (slot.utc_start_time() + slot.duration).strftime("%H:%M").lstrip("0"))

        r = self.client.get(urlreverse("ietf.meeting.views.agenda", kwargs=dict(num=meeting.number,utc='-utc')))
        self.assertEqual(r.status_code, 200)
        q = PyQuery(r.content)
        agenda_content = q("#content").html()
        self.assertTrue(session.group.acronym in agenda_content)
        self.assertTrue(session.group.name in agenda_content)
        self.assertTrue(session.group.parent.acronym.upper() in agenda_content)
        self.assertTrue(slot.location.name in agenda_content)
        self.assertTrue(time_interval in agenda_content)

        # plain
        time_interval = "%s-%s" % (slot.time.strftime("%H:%M").lstrip("0"), (slot.time + slot.duration).strftime("%H:%M").lstrip("0"))

        r = self.client.get(urlreverse("ietf.meeting.views.agenda", kwargs=dict(num=meeting.number)))
        self.assertEqual(r.status_code, 200)
        q = PyQuery(r.content)
        agenda_content = q("#content").html()
        self.assertTrue(session.group.acronym in agenda_content)
        self.assertTrue(session.group.name in agenda_content)
        self.assertTrue(session.group.parent.acronym.upper() in agenda_content)
        self.assertTrue(slot.location.name in agenda_content)
        self.assertTrue(time_interval in agenda_content)

        # Make sure there's a frame for the agenda and it points to the right place
        self.assertTrue(any([session.materials.get(type='agenda').href() in x.attrib["data-src"] for x in q('tr div.modal-body  div.frame')])) 

        # Make sure undeleted slides are present and deleted slides are not
        self.assertTrue(any([session.materials.filter(type='slides').exclude(states__type__slug='slides',states__slug='deleted').first().title in x.text for x in q('tr div.modal-body ul a')]))
        self.assertFalse(any([session.materials.filter(type='slides',states__type__slug='slides',states__slug='deleted').first().title in x.text for x in q('tr div.modal-body ul a')]))

        # future meeting, no agenda
        r = self.client.get(urlreverse("ietf.meeting.views.agenda", kwargs=dict(num=future_meeting.number)))
        self.assertEqual(r.status_code, 200)
        self.assertContains(r, u"There is no agenda available yet.")
        self.assertTemplateUsed(r, 'meeting/no-agenda.html')

        # text
        # the rest of the results don't have as nicely formatted times
        time_interval = time_interval.replace(":", "")

        r = self.client.get(urlreverse("ietf.meeting.views.agenda", kwargs=dict(num=meeting.number, ext=".txt")))
        self.assertEqual(r.status_code, 200)
        agenda_content = r.content
        self.assertTrue(session.group.acronym in agenda_content)
        self.assertTrue(session.group.name in agenda_content)
        self.assertTrue(session.group.parent.acronym.upper() in agenda_content)
        self.assertTrue(slot.location.name in agenda_content)

        self.assertTrue(time_interval in agenda_content)

        r = self.client.get(urlreverse("ietf.meeting.views.agenda", kwargs=dict(num=meeting.number,name=meeting.unofficial_schedule.name,owner=meeting.unofficial_schedule.owner.email())))
        self.assertEqual(r.status_code, 200)
        self.assertTrue('not the official schedule' in unicontent(r))

        # future meeting, no agenda
        r = self.client.get(urlreverse("ietf.meeting.views.agenda", kwargs=dict(num=future_meeting.number, ext=".txt")))
        self.assertEqual(r.status_code, 200)
        self.assertContains(r, "There is no agenda available yet.")
        self.assertTemplateUsed(r, 'meeting/no-agenda.txt')

        # CSV
        r = self.client.get(urlreverse("ietf.meeting.views.agenda", kwargs=dict(num=meeting.number, ext=".csv")))
        self.assertEqual(r.status_code, 200)
        agenda_content = r.content
        self.assertTrue(session.group.acronym in agenda_content)
        self.assertTrue(session.group.name in agenda_content)
        self.assertTrue(session.group.parent.acronym.upper() in agenda_content)
        self.assertTrue(slot.location.name in agenda_content)

        self.assertTrue(session.materials.get(type='agenda').external_url in unicontent(r))
        self.assertTrue(session.materials.filter(type='slides').exclude(states__type__slug='slides',states__slug='deleted').first().external_url in unicontent(r))
        self.assertFalse(session.materials.filter(type='slides',states__type__slug='slides',states__slug='deleted').first().external_url in unicontent(r))

        # iCal
        r = self.client.get(urlreverse("ietf.meeting.views.ical_agenda", kwargs=dict(num=meeting.number))
                            + "?" + session.group.parent.acronym.upper())
        self.assertEqual(r.status_code, 200)
        agenda_content = r.content
        self.assertTrue(session.group.acronym in agenda_content)
        self.assertTrue(session.group.name in agenda_content)
        self.assertTrue(slot.location.name in agenda_content)
        self.assertTrue("BEGIN:VTIMEZONE" in agenda_content)
        self.assertTrue("END:VTIMEZONE" in agenda_content)        

        self.assertTrue(session.agenda().get_absolute_url() in unicontent(r))
        self.assertTrue(session.materials.filter(type='slides').exclude(states__type__slug='slides',states__slug='deleted').first().get_absolute_url() in unicontent(r))
        # TODO - the ics view uses .all on a queryset in a view so it's showing the deleted slides.
        #self.assertFalse(session.materials.filter(type='slides',states__type__slug='slides',states__slug='deleted').first().get_absolute_url() in unicontent(r))

        # week view
        r = self.client.get(urlreverse("ietf.meeting.views.week_view", kwargs=dict(num=meeting.number)))
        self.assertEqual(r.status_code, 200)
        agenda_content = r.content
        self.assertTrue(session.group.acronym in agenda_content)
        self.assertTrue(slot.location.name in agenda_content)

    def test_agenda_current_audio(self):
        date = datetime.date.today()
        meeting = MeetingFactory(type_id='ietf', date=date )
        make_meeting_test_data(meeting=meeting)
        url = urlreverse("ietf.meeting.views.agenda", kwargs=dict(num=meeting.number))
        r = self.client.get(url)
        self.assertTrue("Audio stream" in unicontent(r))

    def test_agenda_by_room(self):
        meeting = make_meeting_test_data()
        url = urlreverse("ietf.meeting.views.agenda_by_room",kwargs=dict(num=meeting.number))
        login_testing_unauthorized(self,"secretary",url)
        r = self.client.get(url)
        self.assertTrue(all([x in unicontent(r) for x in ['mars','IESG Breakfast','Test Room','Breakfast Room']]))

        url = urlreverse("ietf.meeting.views.agenda_by_room",kwargs=dict(num=meeting.number,name=meeting.unofficial_schedule.name,owner=meeting.unofficial_schedule.owner.email()))
        r = self.client.get(url)
        self.assertTrue(all([x in unicontent(r) for x in ['mars','Test Room',]]))
        self.assertFalse('IESG Breakfast' in unicontent(r))

    def test_agenda_by_type(self):
        meeting = make_meeting_test_data()

        url = urlreverse("ietf.meeting.views.agenda_by_type",kwargs=dict(num=meeting.number))
        login_testing_unauthorized(self,"secretary",url)
        r = self.client.get(url)
        self.assertTrue(all([x in unicontent(r) for x in ['mars','IESG Breakfast','Test Room','Breakfast Room']]))

        url = urlreverse("ietf.meeting.views.agenda_by_type",kwargs=dict(num=meeting.number,name=meeting.unofficial_schedule.name,owner=meeting.unofficial_schedule.owner.email()))
        r = self.client.get(url)
        self.assertTrue(all([x in unicontent(r) for x in ['mars','Test Room',]]))
        self.assertFalse('IESG Breakfast' in unicontent(r))

        url = urlreverse("ietf.meeting.views.agenda_by_type",kwargs=dict(num=meeting.number,type='session'))
        r = self.client.get(url)
        self.assertTrue(all([x in unicontent(r) for x in ['mars','Test Room']]))
        self.assertFalse(any([x in unicontent(r) for x in ['IESG Breakfast','Breakfast Room']]))

        url = urlreverse("ietf.meeting.views.agenda_by_type",kwargs=dict(num=meeting.number,type='lead'))
        r = self.client.get(url)
        self.assertFalse(any([x in unicontent(r) for x in ['mars','Test Room']]))
        self.assertTrue(all([x in unicontent(r) for x in ['IESG Breakfast','Breakfast Room']]))

        url = urlreverse("ietf.meeting.views.agenda_by_type",kwargs=dict(num=meeting.number,type='lead',name=meeting.unofficial_schedule.name,owner=meeting.unofficial_schedule.owner.email()))
        r = self.client.get(url)
        self.assertFalse(any([x in unicontent(r) for x in ['IESG Breakfast','Breakfast Room']]))

    def test_agenda_room_view(self):
        meeting = make_meeting_test_data()
        url = urlreverse("ietf.meeting.views.room_view",kwargs=dict(num=meeting.number))
        login_testing_unauthorized(self,"secretary",url)
        r = self.client.get(url)
        self.assertEqual(r.status_code,200)
        self.assertTrue(all([x in unicontent(r) for x in ['mars','IESG Breakfast','Test Room','Breakfast Room']]))
        url = urlreverse("ietf.meeting.views.room_view",kwargs=dict(num=meeting.number,name=meeting.unofficial_schedule.name,owner=meeting.unofficial_schedule.owner.email()))
        r = self.client.get(url)
        self.assertEqual(r.status_code,200)
        self.assertTrue(all([x in unicontent(r) for x in ['mars','Test Room','Breakfast Room']]))
        self.assertFalse('IESG Breakfast' in unicontent(r))


    def test_agenda_week_view(self):
        meeting = make_meeting_test_data()
        url = urlreverse("ietf.meeting.views.week_view",kwargs=dict(num=meeting.number)) + "#farfut"
        r = self.client.get(url)
        self.assertEqual(r.status_code,200)
        self.assertTrue(all([x in unicontent(r) for x in ['var all_items', 'maximize', 'draw_calendar', ]]))

    def test_materials(self):
        meeting = make_meeting_test_data()
        session = Session.objects.filter(meeting=meeting, group__acronym="mars").first()

        self.write_materials_files(meeting, session)
        
        # session agenda
        r = self.client.get(urlreverse("ietf.meeting.views.session_agenda",
                                       kwargs=dict(num=meeting.number, session=session.group.acronym)))
        self.assertEqual(r.status_code, 200)
        self.assertTrue("1. WG status" in unicontent(r))

        # early materials page
        r = self.client.get(urlreverse("ietf.meeting.views.current_materials"))
        self.assertEqual(r.status_code, 302)
        self.assertTrue(meeting.number in r["Location"])

        # session minutes
        r = self.client.get(urlreverse("ietf.meeting.views.session_minutes",
                                       kwargs=dict(num=meeting.number, session=session.group.acronym)))
        self.assertEqual(r.status_code, 200)
        self.assertTrue("1. More work items underway" in unicontent(r))

        # test with explicit meeting number in url
        r = self.client.get(urlreverse("ietf.meeting.views.materials", kwargs=dict(num=meeting.number)))
        self.assertEqual(r.status_code, 200)
        q = PyQuery(r.content)
        row = q('#content #%s' % str(session.group.acronym)).closest("tr")
        self.assertTrue(row.find('a:contains("Agenda")'))
        self.assertTrue(row.find('a:contains("Minutes")'))
        self.assertTrue(row.find('a:contains("Slideshow")'))
        self.assertFalse(row.find("a:contains(\"Bad Slideshow\")"))

        # test with no meeting number in url
        r = self.client.get(urlreverse("ietf.meeting.views.materials", kwargs=dict()))
        self.assertEqual(r.status_code, 200)
        q = PyQuery(r.content)
        row = q('#content #%s' % str(session.group.acronym)).closest("tr")
        self.assertTrue(row.find('a:contains("Agenda")'))
        self.assertTrue(row.find('a:contains("Minutes")'))
        self.assertTrue(row.find('a:contains("Slideshow")'))
        self.assertFalse(row.find("a:contains(\"Bad Slideshow\")"))

        # test with a loggged-in wg chair
        self.client.login(username="marschairman", password="marschairman+password")
        r = self.client.get(urlreverse("ietf.meeting.views.materials", kwargs=dict(num=meeting.number)))
        self.assertEqual(r.status_code, 200)
        q = PyQuery(r.content)
        row = q('#content #%s' % str(session.group.acronym)).closest("tr")
        self.assertTrue(row.find('a:contains("Agenda")'))
        self.assertTrue(row.find('a:contains("Minutes")'))
        self.assertTrue(row.find('a:contains("Slideshow")'))
        self.assertFalse(row.find("a:contains(\"Bad Slideshow\")"))
        self.assertTrue(row.find('a:contains("Edit materials")'))
        # FIXME: missing tests of .pdf/.tar generation (some code can
        # probably be lifted from similar tests in iesg/tests.py)

    def test_materials_editable_groups(self):
        meeting = make_meeting_test_data()
        
        self.client.login(username="marschairman", password="marschairman+password")
        r = self.client.get(urlreverse("ietf.meeting.views.materials_editable_groups", kwargs={'num':meeting.number}))
        self.assertEqual(r.status_code, 200)
        self.assertTrue(meeting.number in unicontent(r))
        self.assertTrue("mars" in unicontent(r))
        self.assertFalse("No session requested" in unicontent(r))

        self.client.login(username="ad", password="ad+password")
        r = self.client.get(urlreverse("ietf.meeting.views.materials_editable_groups", kwargs={'num':meeting.number}))
        self.assertEqual(r.status_code, 200)
        self.assertTrue(meeting.number in unicontent(r))
        self.assertTrue("frfarea" in unicontent(r))
        self.assertTrue("No session requested" in unicontent(r))

        self.client.login(username="plain",password="plain+password")
        r = self.client.get(urlreverse("ietf.meeting.views.materials_editable_groups", kwargs={'num':meeting.number}))
        self.assertEqual(r.status_code, 200)
        self.assertTrue(meeting.number in unicontent(r))
        self.assertTrue("You cannot manage the meeting materials for any groups" in unicontent(r))

    def test_proceedings(self):
        meeting = make_meeting_test_data()
        session = Session.objects.filter(meeting=meeting, group__acronym="mars").first()
        GroupEventFactory(group=session.group,type='status_update')
        SessionPresentationFactory(document__type_id='recording',session=session)
        SessionPresentationFactory(document__type_id='recording',session=session,document__title="Audio recording for tests")

        self.write_materials_files(meeting, session)

        url = urlreverse("ietf.meeting.views.proceedings", kwargs=dict(num=meeting.number))
        r = self.client.get(url)
        self.assertEqual(r.status_code, 200)

    def test_proceedings_acknowledgements(self):
        make_meeting_test_data()
        meeting = MeetingFactory(type_id='ietf', date=datetime.date(2016,7,14), number="96")
        meeting.acknowledgements = 'test acknowledgements'
        meeting.save()
        url = urlreverse('ietf.meeting.views.proceedings_acknowledgements',kwargs={'num':meeting.number})
        response = self.client.get(url)
        self.assertEqual(response.status_code, 200)
        self.assertTrue('test acknowledgements' in response.content)

    @patch('urllib2.urlopen')
    def test_proceedings_attendees(self, mock_urlopen):
        mock_urlopen.return_value = StringIO('[{"LastName":"Smith","FirstName":"John","Company":"ABC","Country":"US"}]')
        make_meeting_test_data()
        meeting = MeetingFactory(type_id='ietf', date=datetime.date(2016,7,14), number="96")
        finalize(meeting)
        url = urlreverse('ietf.meeting.views.proceedings_attendees',kwargs={'num':96})
        response = self.client.get(url)
        self.assertEqual(response.status_code, 200)
        self.assertTrue('Attendee List' in response.content)
        q = PyQuery(response.content)
        self.assertEqual(1,len(q("#id_attendees tbody tr")))

    def test_proceedings_overview(self):
        '''Test proceedings IETF Overview page.
        Note: old meetings aren't supported so need to add a new meeting then test.
        '''
        make_meeting_test_data()
        meeting = MeetingFactory(type_id='ietf', date=datetime.date(2016,7,14), number="96")
        finalize(meeting)
        url = urlreverse('ietf.meeting.views.proceedings_overview',kwargs={'num':96})
        response = self.client.get(url)
        self.assertEqual(response.status_code, 200)
        self.assertTrue('The Internet Engineering Task Force' in response.content)

    def test_proceedings_progress_report(self):
        make_meeting_test_data()
        MeetingFactory(type_id='ietf', date=datetime.date(2016,4,3), number="95")
        MeetingFactory(type_id='ietf', date=datetime.date(2016,7,14), number="96")

        url = urlreverse('ietf.meeting.views.proceedings_progress_report',kwargs={'num':96})
        response = self.client.get(url)
        self.assertEqual(response.status_code, 200)
        self.assertTrue('Progress Report' in response.content)

    def test_feed(self):
        meeting = make_meeting_test_data()
        session = Session.objects.filter(meeting=meeting, group__acronym="mars").first()

        r = self.client.get("/feed/wg-proceedings/")
        self.assertEqual(r.status_code, 200)
        self.assertTrue("agenda" in unicontent(r))
        self.assertTrue(session.group.acronym in unicontent(r))

class EditTests(TestCase):
    def setUp(self):
        # make sure we have the colors of the area
        from ietf.group.colors import fg_group_colors, bg_group_colors
        area_upper = "FARFUT"
        fg_group_colors[area_upper] = "#333"
        bg_group_colors[area_upper] = "#aaa"

    def test_edit_agenda(self):
        meeting = make_meeting_test_data()

        self.client.login(username="secretary", password="secretary+password")
        r = self.client.get(urlreverse("ietf.meeting.views.edit_agenda", kwargs=dict(num=meeting.number)))
        self.assertEqual(r.status_code, 200)
        self.assertTrue("load_assignments" in unicontent(r))

    def test_save_agenda_as_and_read_permissions(self):
        meeting = make_meeting_test_data()

        # try to get non-existing agenda
        url = urlreverse("ietf.meeting.views.edit_agenda", kwargs=dict(num=meeting.number,
                                                                       owner=meeting.agenda.owner_email(),
                                                                       name="foo"))
        r = self.client.get(url)
        self.assertEqual(r.status_code, 404)

        # save as new name (requires valid existing agenda)
        url = urlreverse("ietf.meeting.views.edit_agenda", kwargs=dict(num=meeting.number,
                                                                       owner=meeting.agenda.owner_email(),
                                                                       name=meeting.agenda.name))
        self.client.login(username="ad", password="ad+password")
        r = self.client.post(url, {
            'savename': "foo",
            'saveas': "saveas",
            })
        self.assertEqual(r.status_code, 302)
        # Verify that we actually got redirected to a new place.
        self.assertNotEqual(urlparse.urlparse(r.url).path, url)

        # get
        schedule = meeting.get_schedule_by_name("foo")
        url = urlreverse("ietf.meeting.views.edit_agenda", kwargs=dict(num=meeting.number,
                                                                       owner=schedule.owner_email(),
                                                                       name="foo"))
        r = self.client.get(url)
        self.assertEqual(r.status_code, 200)

        schedule.visible = True
        schedule.public = False
        schedule.save()

        # get as anonymous doesn't work
        self.client.logout()
        r = self.client.get(url)
        self.assertEqual(r.status_code, 403)

        # public, now anonymous works
        schedule.public = True
        schedule.save()
        r = self.client.get(url)
        self.assertEqual(r.status_code, 200)

        # Secretariat can always see it
        schedule.visible = False
        schedule.public = False
        schedule.save()
        self.client.login(username="secretary", password="secretary+password")
        r = self.client.get(url)
        self.assertEqual(r.status_code, 200)

    def test_save_agenda_broken_names(self):
        meeting = make_meeting_test_data()

        # save as new name (requires valid existing agenda)
        url = urlreverse("ietf.meeting.views.edit_agenda", kwargs=dict(num=meeting.number,
                                                                       owner=meeting.agenda.owner_email(),
                                                                       name=meeting.agenda.name))
        self.client.login(username="ad", password="ad+password")
        r = self.client.post(url, {
            'savename': "/no/this/should/not/work/it/is/too/long",
            'saveas': "saveas",
            })
        self.assertEqual(r.status_code, 302)
        self.assertEqual(urlparse.urlparse(r.url).path, url)
        # TODO: Verify that an error message was in fact returned.

        r = self.client.post(url, {
            'savename': "/invalid/chars/",
            'saveas': "saveas",
            })
        # TODO: Verify that an error message was in fact returned.
        self.assertEqual(r.status_code, 302)
        self.assertEqual(urlparse.urlparse(r.url).path, url)

        # Non-ASCII alphanumeric characters
        r = self.client.post(url, {
            'savename': u"f\u00E9ling",
            'saveas': "saveas",
            })
        # TODO: Verify that an error message was in fact returned.
        self.assertEqual(r.status_code, 302)
        self.assertEqual(urlparse.urlparse(r.url).path, url)
        

    def test_edit_timeslots(self):
        meeting = make_meeting_test_data()

        self.client.login(username="secretary", password="secretary+password")
        r = self.client.get(urlreverse("ietf.meeting.views.edit_timeslots", kwargs=dict(num=meeting.number)))
        self.assertEqual(r.status_code, 200)
        self.assertTrue(meeting.room_set.all().first().name in unicontent(r))

    def test_slot_to_the_right(self):
        meeting = make_meeting_test_data()
        session = Session.objects.filter(meeting=meeting, group__acronym="mars").first()
        mars_scheduled = session.timeslotassignments.get(schedule__name='test-agenda')
        mars_slot = TimeSlot.objects.get(sessionassignments__session=session,sessionassignments__schedule__name='test-agenda')
        mars_ends = mars_slot.time + mars_slot.duration

        session = Session.objects.filter(meeting=meeting, group__acronym="ames").first()
        ames_slot_qs = TimeSlot.objects.filter(sessionassignments__session=session,sessionassignments__schedule__name='test-agenda')

        ames_slot_qs.update(time=mars_ends + datetime.timedelta(seconds=11 * 60))
        self.assertTrue(not mars_slot.slot_to_the_right)
        self.assertTrue(not mars_scheduled.slot_to_the_right)

        ames_slot_qs.update(time=mars_ends + datetime.timedelta(seconds=10 * 60))
        self.assertTrue(mars_slot.slot_to_the_right)
        self.assertTrue(mars_scheduled.slot_to_the_right)

class SessionDetailsTests(TestCase):

    def test_session_details(self):

        group = GroupFactory.create(type_id='wg',state_id='active')
        session = SessionFactory.create(meeting__type_id='ietf',group=group, meeting__date=datetime.date.today()+datetime.timedelta(days=90))
        SessionPresentationFactory.create(session=session,document__type_id='draft',rev=None)
        SessionPresentationFactory.create(session=session,document__type_id='minutes')
        SessionPresentationFactory.create(session=session,document__type_id='slides')
        SessionPresentationFactory.create(session=session,document__type_id='agenda')

        url = urlreverse('ietf.meeting.views.session_details', kwargs=dict(num=session.meeting.number, acronym=group.acronym))
        r = self.client.get(url)
        self.assertTrue(all([x in unicontent(r) for x in ('slides','agenda','minutes','draft')]))
        self.assertFalse('deleted' in unicontent(r))
        
    def test_add_session_drafts(self):
        group = GroupFactory.create(type_id='wg',state_id='active')
        group_chair = PersonFactory.create()
        group.role_set.create(name_id='chair',person = group_chair, email = group_chair.email())
        session = SessionFactory.create(meeting__type_id='ietf',group=group, meeting__date=datetime.date.today()+datetime.timedelta(days=90))
        SessionPresentationFactory.create(session=session,document__type_id='draft',rev=None)
        old_draft = session.sessionpresentation_set.filter(document__type='draft').first().document
        new_draft = DocumentFactory(type_id='draft')

        url = urlreverse('ietf.meeting.views.add_session_drafts', kwargs=dict(num=session.meeting.number, session_id=session.pk))

        r = self.client.get(url)
        self.assertEqual(r.status_code, 404)

        self.client.login(username="plain",password="plain+password")
        r = self.client.get(url)
        self.assertEqual(r.status_code, 404)

        self.client.login(username=group_chair.user.username, password='%s+password'%group_chair.user.username)
        r = self.client.get(url)
        self.assertEqual(r.status_code, 200)
        self.assertTrue(old_draft.name in unicontent(r))

        r = self.client.post(url,dict(drafts=[new_draft.name,old_draft.name]))
        self.assertTrue(r.status_code, 200)
        q = PyQuery(r.content)
        self.assertTrue("Already linked:" in q('form .alert-danger').text())

        self.assertEqual(1,session.sessionpresentation_set.count())
        r = self.client.post(url,dict(drafts=[new_draft.name,]))
        self.assertTrue(r.status_code, 302)
        self.assertEqual(2,session.sessionpresentation_set.count())

        session.meeting.date -= datetime.timedelta(days=180)
        session.meeting.save()
        r = self.client.get(url)
        self.assertEqual(r.status_code,404)
        self.client.login(username='secretary',password='secretary+password')
        r = self.client.get(url)
        self.assertEqual(r.status_code,200)
        q = PyQuery(r.content)
        self.assertEqual(1,len(q(".alert-warning:contains('may affect published proceedings')")))

class EditScheduleListTests(TestCase):
    def setUp(self):
        self.mtg = MeetingFactory(type_id='ietf')
        ScheduleFactory(meeting=self.mtg,name='Empty-Schedule')

    def test_list_agendas(self):
        url = urlreverse('ietf.meeting.views.list_agendas',kwargs={'num':self.mtg.number})
        login_testing_unauthorized(self,"secretary",url)
        r = self.client.get(url)
        self.assertTrue(r.status_code, 200)

    def test_delete_schedule(self):
        url = urlreverse('ietf.meeting.views.delete_schedule',
                         kwargs={'num':self.mtg.number,
                                 'owner':self.mtg.agenda.owner.email_address(),
                                 'name':self.mtg.agenda.name,
                         })
        login_testing_unauthorized(self,"secretary",url)
        r = self.client.get(url)
        self.assertTrue(r.status_code, 403)
        r = self.client.post(url,{'save':1})
        self.assertTrue(r.status_code, 403)
        self.assertEqual(self.mtg.schedule_set.count(),2)
        self.mtg.agenda=None
        self.mtg.save()
        r = self.client.get(url)
        self.assertTrue(r.status_code, 200)
        r = self.client.post(url,{'save':1})
        self.assertTrue(r.status_code, 302)
        self.assertEqual(self.mtg.schedule_set.count(),1)

    def test_make_schedule_official(self):
        schedule = self.mtg.schedule_set.exclude(id=self.mtg.agenda.id).first()
        url = urlreverse('ietf.meeting.views.make_schedule_official',
                         kwargs={'num':self.mtg.number,
                                 'owner':schedule.owner.email_address(),
                                 'name':schedule.name,
                         })
        login_testing_unauthorized(self,"secretary",url)
        r = self.client.get(url)
        self.assertTrue(r.status_code, 200)
        r = self.client.post(url,{'save':1})
        self.assertTrue(r.status_code, 302)
        mtg = Meeting.objects.get(number=self.mtg.number)
        self.assertEqual(mtg.agenda,schedule)

# -------------------------------------------------
# Interim Meeting Tests
# -------------------------------------------------

class InterimTests(TestCase):
    def setUp(self):
        self.materials_dir = self.tempdir('materials')
        self.saved_agenda_path = settings.AGENDA_PATH
        settings.AGENDA_PATH = self.materials_dir

    def tearDown(self):
        settings.AGENDA_PATH = self.saved_agenda_path
        shutil.rmtree(self.materials_dir)

    def check_interim_tabs(self, url):
        '''Helper function to check interim meeting list tabs'''
        # no logged in -  no tabs
        r = self.client.get(url)
        q = PyQuery(r.content)
        self.assertEqual(len(q("ul.nav-tabs")), 0)
        # plain user -  no tabs
        username = "plain"
        self.client.login(username=username, password=username + "+password")
        r = self.client.get(url)
        q = PyQuery(r.content)
        self.assertEqual(len(q("ul.nav-tabs")), 0)
        self.client.logout()
        # privileged user
        username = "ad"
        self.client.login(username=username, password=username + "+password")
        r = self.client.get(url)
        q = PyQuery(r.content)
        self.assertEqual(len(q("a:contains('Pending')")), 1)
        self.assertEqual(len(q("a:contains('Announce')")), 0)
        self.client.logout()
        # secretariat
        username = "secretary"
        self.client.login(username=username, password=username + "+password")
        r = self.client.get(url)
        q = PyQuery(r.content)
        self.assertEqual(len(q("a:contains('Pending')")), 1)
        self.assertEqual(len(q("a:contains('Announce')")), 1)
        self.client.logout()

    def test_interim_announce(self):
        make_meeting_test_data()
        url = urlreverse("ietf.meeting.views.interim_announce")
        meeting = Meeting.objects.filter(type='interim', session__group__acronym='mars').first()
        session = meeting.session_set.first()
        session.status = SessionStatusName.objects.get(slug='scheda')
        session.save()
        login_testing_unauthorized(self, "secretary", url)
        r = self.client.get(url)
        self.assertEqual(r.status_code, 200)
        self.assertTrue(meeting.number in r.content)

    def test_interim_skip_announcement(self):
        make_meeting_test_data()
        group = Group.objects.get(acronym='irg')
        date = datetime.date.today() + datetime.timedelta(days=30)
        meeting = make_interim_meeting(group=group, date=date, status='scheda')
        url = urlreverse("ietf.meeting.views.interim_skip_announcement", kwargs={'number': meeting.number})
        login_testing_unauthorized(self, "secretary", url)
        r = self.client.get(url)
        self.assertEqual(r.status_code, 200)
        
        # check post
        len_before = len(outbox)
        r = self.client.post(url)
        self.assertRedirects(r, urlreverse('ietf.meeting.views.interim_announce'))
        self.assertEqual(meeting.session_set.first().status.slug,'sched')
        self.assertEqual(len(outbox), len_before)
        
    def test_interim_send_announcement(self):
        make_meeting_test_data()
        meeting = Meeting.objects.filter(type='interim', session__status='apprw', session__group__acronym='mars').first()
        url = urlreverse("ietf.meeting.views.interim_send_announcement", kwargs={'number': meeting.number})
        login_testing_unauthorized(self, "secretary", url)
        r = self.client.get(url)
        self.assertEqual(r.status_code, 200)
        initial = r.context['form'].initial
        # send announcement
        len_before = len(outbox)
        r = self.client.post(url, initial)
        self.assertRedirects(r, urlreverse('ietf.meeting.views.interim_announce'))
        self.assertEqual(len(outbox), len_before + 1)
        self.assertTrue('WG Virtual Meeting' in outbox[-1]['Subject'])

    def test_interim_approve_by_ad(self):
        make_meeting_test_data()
        meeting = Meeting.objects.filter(type='interim', session__status='apprw', session__group__acronym='mars').first()
        url = urlreverse('ietf.meeting.views.interim_request_details', kwargs={'number': meeting.number})
        length_before = len(outbox)
        login_testing_unauthorized(self, "ad", url)
        r = self.client.post(url, {'approve': 'approve'})
        self.assertRedirects(r, urlreverse('ietf.meeting.views.interim_pending'))
        for session in meeting.session_set.all():
            self.assertEqual(session.status.slug, 'scheda')
        self.assertEqual(len(outbox), length_before + 1)
        self.assertTrue('ready for announcement' in outbox[-1]['Subject'])

    def test_interim_approve_by_secretariat(self):
        make_meeting_test_data()
        meeting = Meeting.objects.filter(type='interim', session__status='apprw', session__group__acronym='mars').first()
        url = urlreverse('ietf.meeting.views.interim_request_details', kwargs={'number': meeting.number})
        login_testing_unauthorized(self, "secretary", url)
        r = self.client.post(url, {'approve': 'approve'})
        self.assertRedirects(r, urlreverse('ietf.meeting.views.interim_send_announcement', kwargs={'number': meeting.number}))
        for session in meeting.session_set.all():
            self.assertEqual(session.status.slug, 'scheda')

    def test_past(self):
        today = datetime.date.today()
        last_week = today - datetime.timedelta(days=7)
        ietf = SessionFactory(meeting__type_id='ietf',meeting__date=last_week,group__state_id='active',group__parent=GroupFactory(state_id='active'))
        interim = SessionFactory(meeting__type_id='interim',meeting__date=last_week,status_id='canceled',group__state_id='active',group__parent=GroupFactory(state_id='active'))
        url = urlreverse('ietf.meeting.views.past')
        r = self.client.get(url)
        self.assertEqual(r.status_code, 200)
        self.assertTrue('IETF - %02d'%int(ietf.meeting.number) in unicontent(r))
        q = PyQuery(r.content)
        id="-%s" % interim.group.acronym
        self.assertTrue('CANCELLED' in q('[id*="'+id+'"]').text())

    def test_upcoming(self):
        make_meeting_test_data()
        url = urlreverse("ietf.meeting.views.upcoming")
        r = self.client.get(url)
        self.assertEqual(r.status_code, 200)
        today = datetime.date.today()
        mars_interim = Meeting.objects.filter(date__gt=today, type='interim', session__group__acronym='mars', session__status='sched').first()
        ames_interim = Meeting.objects.filter(date__gt=today, type='interim', session__group__acronym='ames', session__status='canceled').first()
        self.assertTrue(mars_interim.number in r.content)
        self.assertTrue(ames_interim.number in r.content)
        self.assertTrue('IETF - 42' in r.content)
        # cancelled session
        q = PyQuery(r.content)
        self.assertTrue('CANCELLED' in q('[id*="-ames"]').text())
        self.check_interim_tabs(url)

    def test_upcoming_ical(self):
        make_meeting_test_data()
        url = urlreverse("ietf.meeting.views.upcoming_ical")
        r = self.client.get(url)
        self.assertEqual(r.status_code, 200)
        self.assertEqual(r.get('Content-Type'), "text/calendar")
        self.assertEqual(r.content.count('UID'), 5)
        # check filtered output
        url = url + '?filters=mars'
        r = self.client.get(url)
        self.assertEqual(r.status_code, 200)
        self.assertEqual(r.get('Content-Type'), "text/calendar")
        # print r.content
        self.assertEqual(r.content.count('UID'), 2)


    def test_interim_request_permissions(self):
        '''Ensure only authorized users see link to request interim meeting'''
        make_meeting_test_data()

        # test unauthorized not logged in
        upcoming_url = urlreverse("ietf.meeting.views.upcoming")
        request_url = urlreverse("ietf.meeting.views.interim_request")
        r = self.client.get(upcoming_url)
        self.assertNotContains(r,'Request new interim meeting')

        # test unauthorized user
        login_testing_unauthorized(self,"plain",request_url)
        r = self.client.get(upcoming_url)
        self.assertNotContains(r,'Request new interim meeting')
        r = self.client.get(request_url)
        self.assertEqual(r.status_code, 403) 
        self.client.logout()

        # test authorized
        for username in ('secretary','ad','marschairman','irtf-chair','irgchairman'):
            self.client.login(username=username, password= username + "+password")
            r = self.client.get(upcoming_url)
            self.assertContains(r,'Request new interim meeting')
            r = self.client.get(request_url)
            self.assertEqual(r.status_code, 200)
            self.client.logout()

    def test_interim_request_options(self):
        make_meeting_test_data()

        # secretariat can request for any group
        self.client.login(username="secretary", password="secretary+password")
        r = self.client.get("/meeting/interim/request/")
        self.assertEqual(r.status_code, 200)
        q = PyQuery(r.content)
        self.assertEqual(Group.objects.filter(type__in=('wg', 'rg'), state__in=('active', 'proposed')).count(),
            len(q("#id_group option")) - 1)  # -1 for options placeholder
        self.client.logout()

        # wg chair
        self.client.login(username="marschairman", password="marschairman+password")
        r = self.client.get("/meeting/interim/request/")
        self.assertEqual(r.status_code, 200)
        q = PyQuery(r.content)
        user = User.objects.get(username='marschairman')
        person = user.person
        count = person.role_set.filter(name='chair',group__type__in=('wg', 'rg'), group__state__in=('active', 'proposed')).count()
        self.assertEqual(count, len(q("#id_group option")) - 1)  # -1 for options placeholder
        
        # wg AND rg chair
        group = Group.objects.get(acronym='irg')
        Role.objects.create(name_id='chair',group=group,person=person,email=person.email())
        r = self.client.get("/meeting/interim/request/")
        self.assertEqual(r.status_code, 200)
        q = PyQuery(r.content)
        count = person.role_set.filter(name='chair',group__type__in=('wg', 'rg'), group__state__in=('active', 'proposed')).count()
        self.assertEqual(count, len(q("#id_group option")) - 1)  # -1 for options placeholder

    def test_interim_request_single_virtual(self):
        make_meeting_test_data()
        group = Group.objects.get(acronym='mars')
        date = datetime.date.today() + datetime.timedelta(days=30)
        time = datetime.datetime.now().time().replace(microsecond=0,second=0)
        dt = datetime.datetime.combine(date, time)
        duration = datetime.timedelta(hours=3)
        remote_instructions = 'Use webex'
        agenda = 'Intro. Slides. Discuss.'
        agenda_note = 'On second level'
        length_before = len(outbox)
        meeting_count = Meeting.objects.filter(number__contains='-%s-'%group.acronym, date__year=date.year).count()
        next_num = "%02d" % (meeting_count+1)
        self.client.login(username="marschairman", password="marschairman+password")
        data = {'group':group.pk,
                'meeting_type':'single',
                'city':'',
                'country':'',
                'time_zone':'UTC',
                'session_set-0-date':date.strftime("%Y-%m-%d"),
                'session_set-0-time':time.strftime('%H:%M'),
                'session_set-0-requested_duration':'03:00:00',
                'session_set-0-remote_instructions':remote_instructions,
                'session_set-0-agenda':agenda,
                'session_set-0-agenda_note':agenda_note,
                'session_set-TOTAL_FORMS':1,
                'session_set-INITIAL_FORMS':0,
                'session_set-MIN_NUM_FORMS':0,
                'session_set-MAX_NUM_FORMS':1000}

        r = self.client.post(urlreverse("ietf.meeting.views.interim_request"),data)
        self.assertRedirects(r,urlreverse('ietf.meeting.views.upcoming'))
        meeting = Meeting.objects.order_by('id').last()
        self.assertEqual(meeting.type_id,'interim')
        self.assertEqual(meeting.date,date)
        self.assertEqual(meeting.number,'interim-%s-%s-%s' % (date.year, group.acronym, next_num))
        self.assertEqual(meeting.city,'')
        self.assertEqual(meeting.country,'')
        self.assertEqual(meeting.time_zone,'UTC')
        session = meeting.session_set.first()
        self.assertEqual(session.remote_instructions,remote_instructions)
        self.assertEqual(session.agenda_note,agenda_note)
        self.assertEqual(session.status.slug,'scheda')
        timeslot = session.official_timeslotassignment().timeslot
        self.assertEqual(timeslot.time,dt)
        self.assertEqual(timeslot.duration,duration)
        # ensure agenda document was created
        self.assertEqual(session.materials.count(),1)
        doc = session.materials.first()
        path = os.path.join(doc.get_file_path(),doc.filename_with_rev())
        self.assertTrue(os.path.exists(path))
        # check notice to secretariat
        self.assertEqual(len(outbox), length_before + 1)
        self.assertTrue('interim meeting ready for announcement' in outbox[-1]['Subject'])
        self.assertTrue('iesg-secretary@ietf.org' in outbox[-1]['To'])

    def test_interim_request_single_in_person(self):
        make_meeting_test_data()
        group = Group.objects.get(acronym='mars')
        date = datetime.date.today() + datetime.timedelta(days=30)
        time = datetime.datetime.now().time().replace(microsecond=0,second=0)
        dt = datetime.datetime.combine(date, time)
        duration = datetime.timedelta(hours=3)
        city = 'San Francisco'
        country = 'US'
        time_zone = 'US/Pacific'
        remote_instructions = 'Use webex'
        agenda = 'Intro. Slides. Discuss.'
        agenda_note = 'On second level'
        meeting_count = Meeting.objects.filter(number__contains='-%s-'%group.acronym, date__year=date.year).count()
        next_num = "%02d" % (meeting_count+1)
        self.client.login(username="secretary", password="secretary+password")
        data = {'group':group.pk,
                'meeting_type':'single',
                'city':city,
                'country':country,
                'time_zone':time_zone,
                'session_set-0-date':date.strftime("%Y-%m-%d"),
                'session_set-0-time':time.strftime('%H:%M'),
                'session_set-0-requested_duration':'03:00:00',
                'session_set-0-remote_instructions':remote_instructions,
                'session_set-0-agenda':agenda,
                'session_set-0-agenda_note':agenda_note,
                'session_set-TOTAL_FORMS':1,
                'session_set-INITIAL_FORMS':0}

        r = self.client.post(urlreverse("ietf.meeting.views.interim_request"),data)
        
        self.assertRedirects(r,urlreverse('ietf.meeting.views.upcoming'))
        meeting = Meeting.objects.order_by('id').last()
        self.assertEqual(meeting.type_id,'interim')
        self.assertEqual(meeting.date,date)
        self.assertEqual(meeting.number,'interim-%s-%s-%s' % (date.year, group.acronym, next_num))
        self.assertEqual(meeting.city,city)
        self.assertEqual(meeting.country,country)
        self.assertEqual(meeting.time_zone,time_zone)
        session = meeting.session_set.first()
        self.assertEqual(session.remote_instructions,remote_instructions)
        self.assertEqual(session.agenda_note,agenda_note)
        timeslot = session.official_timeslotassignment().timeslot
        self.assertEqual(timeslot.time,dt)
        self.assertEqual(timeslot.duration,duration)

    def test_interim_request_multi_day(self):
        make_meeting_test_data()
        date = datetime.date.today() + datetime.timedelta(days=30)
        date2 = date + datetime.timedelta(days=1)
        time = datetime.datetime.now().time().replace(microsecond=0,second=0)
        dt = datetime.datetime.combine(date, time)
        dt2 = datetime.datetime.combine(date2, time)
        duration = datetime.timedelta(hours=3)
        group = Group.objects.get(acronym='mars')
        city = 'San Francisco'
        country = 'US'
        time_zone = 'US/Pacific'
        remote_instructions = 'Use webex'
        agenda = 'Intro. Slides. Discuss.'
        agenda_note = 'On second level'
        meeting_count = Meeting.objects.filter(number__contains='-%s-'%group.acronym, date__year=date.year).count()
        next_num = "%02d" % (meeting_count+1)
        self.client.login(username="secretary", password="secretary+password")
        data = {'group':group.pk,
                'meeting_type':'multi-day',
                'city':city,
                'country':country,
                'time_zone':time_zone,
                'session_set-0-date':date.strftime("%Y-%m-%d"),
                'session_set-0-time':time.strftime('%H:%M'),
                'session_set-0-requested_duration':'03:00:00',
                'session_set-0-remote_instructions':remote_instructions,
                'session_set-0-agenda':agenda,
                'session_set-0-agenda_note':agenda_note,
                'session_set-1-date':date2.strftime("%Y-%m-%d"),
                'session_set-1-time':time.strftime('%H:%M'),
                'session_set-1-requested_duration':'03:00:00',
                'session_set-1-remote_instructions':remote_instructions,
                'session_set-1-agenda':agenda,
                'session_set-1-agenda_note':agenda_note,
                'session_set-TOTAL_FORMS':2,
                'session_set-INITIAL_FORMS':0}

        r = self.client.post(urlreverse("ietf.meeting.views.interim_request"),data)
<<<<<<< HEAD
=======

>>>>>>> a28940fc
        self.assertRedirects(r,urlreverse('ietf.meeting.views.upcoming'))
        meeting = Meeting.objects.order_by('id').last()
        self.assertEqual(meeting.type_id,'interim')
        self.assertEqual(meeting.date,date)
        self.assertEqual(meeting.number,'interim-%s-%s-%s' % (date.year, group.acronym, next_num))
        self.assertEqual(meeting.city,city)
        self.assertEqual(meeting.country,country)
        self.assertEqual(meeting.time_zone,time_zone)
        self.assertEqual(meeting.session_set.count(),2)
        # first sesstion
        session = meeting.session_set.all()[0]
        self.assertEqual(session.remote_instructions,remote_instructions)
        timeslot = session.official_timeslotassignment().timeslot
        self.assertEqual(timeslot.time,dt)
        self.assertEqual(timeslot.duration,duration)
        self.assertEqual(session.agenda_note,agenda_note)
        # second sesstion
        session = meeting.session_set.all()[1]
        self.assertEqual(session.remote_instructions,remote_instructions)
        timeslot = session.official_timeslotassignment().timeslot
        self.assertEqual(timeslot.time,dt2)
        self.assertEqual(timeslot.duration,duration)
        self.assertEqual(session.agenda_note,agenda_note)

    def test_interim_request_multi_day_non_consecutive(self):
        make_meeting_test_data()
        date = datetime.date.today() + datetime.timedelta(days=30)
        date2 = date + datetime.timedelta(days=2)
        time = datetime.datetime.now().time().replace(microsecond=0,second=0)
        group = Group.objects.get(acronym='mars')
        city = 'San Francisco'
        country = 'US'
        time_zone = 'US/Pacific'
        remote_instructions = 'Use webex'
        agenda = 'Intro. Slides. Discuss.'
        agenda_note = 'On second level'
        self.client.login(username="secretary", password="secretary+password")
        data = {'group':group.pk,
                'meeting_type':'multi-day',
                'city':city,
                'country':country,
                'time_zone':time_zone,
                'session_set-0-date':date.strftime("%Y-%m-%d"),
                'session_set-0-time':time.strftime('%H:%M'),
                'session_set-0-requested_duration':'03:00:00',
                'session_set-0-remote_instructions':remote_instructions,
                'session_set-0-agenda':agenda,
                'session_set-0-agenda_note':agenda_note,
                'session_set-1-date':date2.strftime("%Y-%m-%d"),
                'session_set-1-time':time.strftime('%H:%M'),
                'session_set-1-requested_duration':'03:00:00',
                'session_set-1-remote_instructions':remote_instructions,
                'session_set-1-agenda':agenda,
                'session_set-1-agenda_note':agenda_note,
                'session_set-TOTAL_FORMS':2,
                'session_set-INITIAL_FORMS':0}

        r = self.client.post(urlreverse("ietf.meeting.views.interim_request"),data)
        self.assertEqual(r.status_code, 200)
        self.assertTrue('days must be consecutive' in r.content)

    def test_interim_request_series(self):
        make_meeting_test_data()
        meeting_count_before = Meeting.objects.filter(type='interim').count()
        date = datetime.date.today() + datetime.timedelta(days=30)
        date2 = date + datetime.timedelta(days=1)
        time = datetime.datetime.now().time().replace(microsecond=0,second=0)
        dt = datetime.datetime.combine(date, time)
        dt2 = datetime.datetime.combine(date2, time)
        duration = datetime.timedelta(hours=3)
        group = Group.objects.get(acronym='mars')
        city = ''
        country = ''
        time_zone = 'US/Pacific'
        remote_instructions = 'Use webex'
        agenda = 'Intro. Slides. Discuss.'
        agenda_note = 'On second level'
        meeting_count = Meeting.objects.filter(number__contains='-%s-'%group.acronym, date__year=date.year).count()
        next_num = "%02d" % (meeting_count+1)
        next_num2 = "%02d" % (meeting_count+2)
        self.client.login(username="secretary", password="secretary+password")
        r = self.client.get(urlreverse("ietf.meeting.views.interim_request"))
        self.assertEqual(r.status_code, 200)

        data = {'group':group.pk,
                'meeting_type':'series',
                'city':city,
                'country':country,
                'time_zone':time_zone,
                'session_set-0-date':date.strftime("%Y-%m-%d"),
                'session_set-0-time':time.strftime('%H:%M'),
                'session_set-0-requested_duration':'03:00:00',
                'session_set-0-remote_instructions':remote_instructions,
                'session_set-0-agenda':agenda,
                'session_set-0-agenda_note':agenda_note,
                'session_set-1-date':date2.strftime("%Y-%m-%d"),
                'session_set-1-time':time.strftime('%H:%M'),
                'session_set-1-requested_duration':'03:00:00',
                'session_set-1-remote_instructions':remote_instructions,
                'session_set-1-agenda':agenda,
                'session_set-1-agenda_note':agenda_note,
                'session_set-TOTAL_FORMS':2,
                'session_set-INITIAL_FORMS':0}

        r = self.client.post(urlreverse("ietf.meeting.views.interim_request"),data)
        
        self.assertRedirects(r,urlreverse('ietf.meeting.views.upcoming'))
        meeting_count_after = Meeting.objects.filter(type='interim').count()
        self.assertEqual(meeting_count_after,meeting_count_before + 2)
        meetings = Meeting.objects.order_by('-id')[:2]
        # first meeting
        meeting = meetings[1]
        self.assertEqual(meeting.type_id,'interim')
        self.assertEqual(meeting.date,date)
        self.assertEqual(meeting.number,'interim-%s-%s-%s' % (date.year, group.acronym, next_num))
        self.assertEqual(meeting.city,city)
        self.assertEqual(meeting.country,country)
        self.assertEqual(meeting.time_zone,time_zone)
        self.assertEqual(meeting.session_set.count(),1)
        session = meeting.session_set.first()
        self.assertEqual(session.remote_instructions,remote_instructions)
        timeslot = session.official_timeslotassignment().timeslot
        self.assertEqual(timeslot.time,dt)
        self.assertEqual(timeslot.duration,duration)
        self.assertEqual(session.agenda_note,agenda_note)
        # second meeting
        meeting = meetings[0]
        self.assertEqual(meeting.type_id,'interim')
        self.assertEqual(meeting.date,date2)
        self.assertEqual(meeting.number,'interim-%s-%s-%s' % (date2.year, group.acronym, next_num2))
        self.assertEqual(meeting.city,city)
        self.assertEqual(meeting.country,country)
        self.assertEqual(meeting.time_zone,time_zone)
        self.assertEqual(meeting.session_set.count(),1)
        session = meeting.session_set.first()
        self.assertEqual(session.remote_instructions,remote_instructions)
        timeslot = session.official_timeslotassignment().timeslot
        self.assertEqual(timeslot.time,dt2)
        self.assertEqual(timeslot.duration,duration)
        self.assertEqual(session.agenda_note,agenda_note)


    def test_interim_pending(self):
        make_meeting_test_data()
        url = urlreverse('ietf.meeting.views.interim_pending')
        count = Meeting.objects.filter(type='interim',session__status='apprw').distinct().count()

        # unpriviledged user
        login_testing_unauthorized(self,"plain",url)
        r = self.client.get(url)
        self.assertEqual(r.status_code, 403) 
        
        # secretariat
        login_testing_unauthorized(self,"secretary",url)
        r = self.client.get(url)
        self.assertEqual(r.status_code, 200)
        q = PyQuery(r.content)
        self.assertEqual(len(q("#pending-interim-meetings-table tr"))-1, count)
        self.client.logout()


    def test_can_approve_interim_request(self):
        make_meeting_test_data()
        # unprivileged user
        user = User.objects.get(username='plain')
        group = Group.objects.get(acronym='mars')
        meeting = Meeting.objects.filter(type='interim',session__status='apprw',session__group=group).first()
        self.assertFalse(can_approve_interim_request(meeting=meeting,user=user))
        # Secretariat
        user = User.objects.get(username='secretary')
        self.assertTrue(can_approve_interim_request(meeting=meeting,user=user))
        # related AD
        user = User.objects.get(username='ad')
        self.assertTrue(can_approve_interim_request(meeting=meeting,user=user))
        # other AD
        user = User.objects.get(username='ops-ad')
        self.assertFalse(can_approve_interim_request(meeting=meeting,user=user))
        # WG Chair
        user = User.objects.get(username='marschairman')
        self.assertFalse(can_approve_interim_request(meeting=meeting,user=user))

    def test_can_view_interim_request(self):
        make_meeting_test_data()
        # unprivileged user
        user = User.objects.get(username='plain')
        group = Group.objects.get(acronym='mars')
        meeting = Meeting.objects.filter(type='interim',session__status='apprw',session__group=group).first()
        self.assertFalse(can_view_interim_request(meeting=meeting,user=user))
        # Secretariat
        user = User.objects.get(username='secretary')
        self.assertTrue(can_view_interim_request(meeting=meeting,user=user))
        # related AD
        user = User.objects.get(username='ad')
        self.assertTrue(can_view_interim_request(meeting=meeting,user=user))
        # other AD
        user = User.objects.get(username='ops-ad')
        self.assertTrue(can_view_interim_request(meeting=meeting,user=user))
        # WG Chair
        user = User.objects.get(username='marschairman')
        self.assertTrue(can_view_interim_request(meeting=meeting,user=user))
        # Other WG Chair
        user = User.objects.get(username='ameschairman')
        self.assertFalse(can_view_interim_request(meeting=meeting,user=user))

    def test_interim_request_details(self):
        make_meeting_test_data()
        meeting = Meeting.objects.filter(type='interim',session__status='apprw',session__group__acronym='mars').first()
        url = urlreverse('ietf.meeting.views.interim_request_details',kwargs={'number':meeting.number})
        login_testing_unauthorized(self,"secretary",url)
        r = self.client.get(url)
        self.assertEqual(r.status_code, 200)

    def test_interim_request_details_announcement(self):
        '''Test access to Announce / Skip Announce features'''
        make_meeting_test_data()
        date = datetime.date.today() + datetime.timedelta(days=30)
        group = Group.objects.get(acronym='mars')
        meeting = make_interim_meeting(group=group, date=date, status='scheda')
        url = urlreverse('ietf.meeting.views.interim_request_details',kwargs={'number':meeting.number})

        # Chair, no access
        self.client.login(username="marschairman", password="marschairman+password")
        r = self.client.get(url)
        self.assertEqual(r.status_code, 200)
        q = PyQuery(r.content)
        self.assertEqual(len(q("a.btn:contains('Announce')")),0)

        # Secretariat has access
        self.client.login(username="secretary", password="secretary+password")
        r = self.client.get(url)
        self.assertEqual(r.status_code, 200)
        q = PyQuery(r.content)
        self.assertEqual(len(q("a.btn:contains('Announce')")),2)

    def test_interim_request_disapprove(self):
        make_meeting_test_data()
        meeting = Meeting.objects.filter(type='interim',session__status='apprw',session__group__acronym='mars').first()
        url = urlreverse('ietf.meeting.views.interim_request_details',kwargs={'number':meeting.number})
        login_testing_unauthorized(self,"secretary",url)
        r = self.client.post(url,{'disapprove':'Disapprove'})
        self.assertRedirects(r, urlreverse('ietf.meeting.views.interim_pending'))
        for session in meeting.session_set.all():
            self.assertEqual(session.status_id,'disappr')

    def test_interim_request_cancel(self):
        make_meeting_test_data()
        meeting = Meeting.objects.filter(type='interim', session__status='apprw', session__group__acronym='mars').first()
        url = urlreverse('ietf.meeting.views.interim_request_details', kwargs={'number': meeting.number})
        # ensure no cancel button for unauthorized user
        self.client.login(username="ameschairman", password="ameschairman+password")
        r = self.client.get(url)
        self.assertEqual(r.status_code, 200)
        q = PyQuery(r.content)
        self.assertEqual(len(q("a.btn:contains('Cancel')")), 0)
        # ensure cancel button for authorized user
        self.client.login(username="marschairman", password="marschairman+password")
        r = self.client.get(url)
        self.assertEqual(r.status_code, 200)
        q = PyQuery(r.content)
        self.assertEqual(len(q("a.btn:contains('Cancel')")), 1)
        # ensure fail unauthorized
        url = urlreverse('ietf.meeting.views.interim_request_cancel', kwargs={'number': meeting.number})
        comments = 'Bob cannot make it'
        self.client.login(username="ameschairman", password="ameschairman+password")
        r = self.client.post(url, {'comments': comments})
        self.assertEqual(r.status_code, 403)
        # test cancelling before announcement
        self.client.login(username="marschairman", password="marschairman+password")
        length_before = len(outbox)
        r = self.client.post(url, {'comments': comments})
        self.assertRedirects(r, urlreverse('ietf.meeting.views.upcoming'))
        for session in meeting.session_set.all():
            self.assertEqual(session.status_id, 'canceledpa')
            self.assertEqual(session.agenda_note, comments)
        self.assertEqual(len(outbox), length_before)     # no email notice
        # test cancelling after announcement
        meeting = Meeting.objects.filter(type='interim', session__status='sched', session__group__acronym='mars').first()
        url = urlreverse('ietf.meeting.views.interim_request_cancel', kwargs={'number': meeting.number})
        r = self.client.post(url, {'comments': comments})
        self.assertRedirects(r, urlreverse('ietf.meeting.views.upcoming'))
        for session in meeting.session_set.all():
            self.assertEqual(session.status_id, 'canceled')
            self.assertEqual(session.agenda_note, comments)
        self.assertEqual(len(outbox), length_before + 1)
        self.assertTrue('Interim Meeting Cancelled' in outbox[-1]['Subject'])

    def test_interim_request_edit_no_notice(self):
        '''Edit a request.  No notice should go out if it hasn't been announced yet'''
        make_meeting_test_data()
        meeting = Meeting.objects.filter(type='interim', session__status='apprw', session__group__acronym='mars').first()
        group = meeting.session_set.first().group
        url = urlreverse('ietf.meeting.views.interim_request_edit', kwargs={'number': meeting.number})
        # test unauthorized access
        self.client.login(username="ameschairman", password="ameschairman+password")
        r = self.client.get(url)
        self.assertEqual(r.status_code, 403)
        # test authorized use
        login_testing_unauthorized(self, "secretary", url)
        r = self.client.get(url)
        self.assertEqual(r.status_code, 200)
        # post changes
        length_before = len(outbox)
        form_initial = r.context['form'].initial
        formset_initial =  r.context['formset'].forms[0].initial
        new_time = formset_initial['time'] + datetime.timedelta(hours=1)
        data = {'group':group.pk,
                'meeting_type':'single',
                'session_set-0-id':meeting.session_set.first().id,
                'session_set-0-date':formset_initial['date'].strftime('%Y-%m-%d'),
                'session_set-0-time':new_time.strftime('%H:%M'),
                'session_set-0-requested_duration':formset_initial['requested_duration'],
                'session_set-0-remote_instructions':formset_initial['remote_instructions'],
                #'session_set-0-agenda':formset_initial['agenda'],
                'session_set-0-agenda_note':formset_initial['agenda_note'],
                'session_set-TOTAL_FORMS':1,
                'session_set-INITIAL_FORMS':1}
        data.update(form_initial)
        r = self.client.post(url, data)
        self.assertRedirects(r, urlreverse('ietf.meeting.views.interim_request_details', kwargs={'number': meeting.number}))
        self.assertEqual(len(outbox),length_before)
        session = meeting.session_set.first()
        timeslot = session.official_timeslotassignment().timeslot
        self.assertEqual(timeslot.time,new_time)
        
    def test_interim_request_edit(self):
        '''Edit request.  Send notice of change'''
        make_meeting_test_data()
        meeting = Meeting.objects.filter(type='interim', session__status='sched', session__group__acronym='mars').first()
        group = meeting.session_set.first().group
        url = urlreverse('ietf.meeting.views.interim_request_edit', kwargs={'number': meeting.number})
        # test unauthorized access
        self.client.login(username="ameschairman", password="ameschairman+password")
        r = self.client.get(url)
        self.assertEqual(r.status_code, 403)
        # test authorized use
        login_testing_unauthorized(self, "secretary", url)
        r = self.client.get(url)
        self.assertEqual(r.status_code, 200)
        # post changes
        length_before = len(outbox)
        form_initial = r.context['form'].initial
        formset_initial =  r.context['formset'].forms[0].initial
        new_time = formset_initial['time'] + datetime.timedelta(hours=1)
        new_duration = formset_initial['requested_duration'] + datetime.timedelta(hours=1)
        data = {'group':group.pk,
                'meeting_type':'single',
                'session_set-0-id':meeting.session_set.first().id,
                'session_set-0-date':formset_initial['date'].strftime('%Y-%m-%d'),
                'session_set-0-time':new_time.strftime('%H:%M'),
                'session_set-0-requested_duration':self.strfdelta(new_duration, '{hours}:{minutes}'),
                'session_set-0-remote_instructions':formset_initial['remote_instructions'],
                #'session_set-0-agenda':formset_initial['agenda'],
                'session_set-0-agenda_note':formset_initial['agenda_note'],
                'session_set-TOTAL_FORMS':1,
                'session_set-INITIAL_FORMS':1}
        data.update(form_initial)
        r = self.client.post(url, data)
        self.assertRedirects(r, urlreverse('ietf.meeting.views.interim_request_details', kwargs={'number': meeting.number}))
        self.assertEqual(len(outbox),length_before+1)
        self.assertTrue('CHANGED' in outbox[-1]['Subject'])
        session = meeting.session_set.first()
        timeslot = session.official_timeslotassignment().timeslot
        self.assertEqual(timeslot.time,new_time)
        self.assertEqual(timeslot.duration,new_duration)
    
    def strfdelta(self, tdelta, fmt):
        d = {"days": tdelta.days}
        d["hours"], rem = divmod(tdelta.seconds, 3600)
        d["minutes"], d["seconds"] = divmod(rem, 60)
        return fmt.format(**d)

    def test_interim_request_details_permissions(self):
        make_meeting_test_data()
        meeting = Meeting.objects.filter(type='interim',session__status='apprw',session__group__acronym='mars').first()
        url = urlreverse('ietf.meeting.views.interim_request_details',kwargs={'number':meeting.number})

        # unprivileged user
        login_testing_unauthorized(self,"plain",url)
        r = self.client.get(url)
        self.assertEqual(r.status_code, 403)

    def test_send_interim_approval_request(self):
        make_meeting_test_data()
        meeting = Meeting.objects.filter(type='interim',session__status='apprw',session__group__acronym='mars').first()
        length_before = len(outbox)
        send_interim_approval_request(meetings=[meeting])
        self.assertEqual(len(outbox),length_before+1)
        self.assertTrue('New Interim Meeting Request' in outbox[-1]['Subject'])

    def test_send_interim_cancellation_notice(self):
        make_meeting_test_data()
        meeting = Meeting.objects.filter(type='interim',session__status='sched',session__group__acronym='mars').first()
        length_before = len(outbox)
        send_interim_cancellation_notice(meeting=meeting)
        self.assertEqual(len(outbox),length_before+1)
        self.assertTrue('Interim Meeting Cancelled' in outbox[-1]['Subject'])

    def test_send_interim_minutes_reminder(self):
        make_meeting_test_data()
        group = Group.objects.get(acronym='mars')
        date = datetime.datetime.today() - datetime.timedelta(days=10)
        meeting = make_interim_meeting(group=group, date=date, status='sched')
        length_before = len(outbox)
        send_interim_minutes_reminder(meeting=meeting)
        self.assertEqual(len(outbox),length_before+1)
        self.assertTrue('Action Required: Minutes' in outbox[-1]['Subject'])


class AjaxTests(TestCase):
    def test_ajax_get_utc(self):
        # test bad queries
        url = urlreverse('ietf.meeting.views.ajax_get_utc') + "?date=2016-1-1&time=badtime&timezone=UTC"
        r = self.client.get(url)
        self.assertEqual(r.status_code, 200)
        data = json.loads(r.content)
        self.assertEqual(data["error"], True)
        url = urlreverse('ietf.meeting.views.ajax_get_utc') + "?date=2016-1-1&time=25:99&timezone=UTC"
        r = self.client.get(url)
        self.assertEqual(r.status_code, 200)
        data = json.loads(r.content)
        self.assertEqual(data["error"], True)
        url = urlreverse('ietf.meeting.views.ajax_get_utc') + "?date=2016-1-1&time=10:00am&timezone=UTC"
        r = self.client.get(url)
        self.assertEqual(r.status_code, 200)
        data = json.loads(r.content)
        self.assertEqual(data["error"], True)
        # test good query
        url = urlreverse('ietf.meeting.views.ajax_get_utc') + "?date=2016-1-1&time=12:00&timezone=US/Pacific"
        r = self.client.get(url)
        self.assertEqual(r.status_code, 200)
        data = json.loads(r.content)
        self.assertTrue('timezone' in data)
        self.assertTrue('time' in data)
        self.assertTrue('utc' in data)
        self.assertTrue('error' not in data)
        self.assertEqual(data['utc'], '20:00')

class FloorPlanTests(TestCase):
    def setUp(self):
        pass

    def tearDown(self):
        pass

    def test_floor_plan_page(self):
        make_meeting_test_data()
        meeting = Meeting.objects.filter(type_id='ietf').order_by('id').last()
        floorplan = FloorPlanFactory.create(meeting=meeting)

        url = urlreverse('ietf.meeting.views.floor_plan')
        r = self.client.get(url)
        self.assertEqual(r.status_code, 200)

        url = urlreverse('ietf.meeting.views.floor_plan', kwargs={'floor': xslugify(floorplan.name)} )
        r = self.client.get(url)
        self.assertEqual(r.status_code, 200)

class IphoneAppJsonTests(TestCase):
    def setUp(self):
        pass

    def tearDown(self):
        pass

    def test_iphone_app_json(self):
        make_meeting_test_data()
        meeting = Meeting.objects.filter(type_id='ietf').order_by('id').last()
        floorplan = FloorPlanFactory.create(meeting=meeting)
        for room in meeting.room_set.all():
            room.floorplan = floorplan
            room.x1 = random.randint(0,100)
            room.y1 = random.randint(0,100)
            room.x2 = random.randint(0,100)
            room.y2 = random.randint(0,100)
            room.save()
        url = urlreverse('ietf.meeting.views.json_agenda',kwargs={'num':meeting.number})
        r = self.client.get(url)
        self.assertEqual(r.status_code,200)

class FinalizeProceedingsTests(TestCase):
    @patch('urllib2.urlopen')
    def test_finalize_proceedings(self, mock_urlopen):
        mock_urlopen.return_value = StringIO('[{"LastName":"Smith","FirstName":"John","Company":"ABC","Country":"US"}]')
        make_meeting_test_data()
        meeting = Meeting.objects.filter(type_id='ietf').order_by('id').last()
        meeting.session_set.filter(group__acronym='mars').first().sessionpresentation_set.create(document=Document.objects.filter(type='draft').first(),rev=None)

        url = urlreverse('ietf.meeting.views.finalize_proceedings',kwargs={'num':meeting.number})
        login_testing_unauthorized(self,"secretary",url)
        r = self.client.get(url)
        self.assertEqual(r.status_code, 200)

        self.assertEqual(meeting.proceedings_final,False)
        self.assertEqual(meeting.session_set.filter(group__acronym="mars").first().sessionpresentation_set.filter(document__type="draft").first().rev,None)
        r = self.client.post(url,{'finalize':1})
        self.assertEqual(r.status_code, 302)
        meeting = Meeting.objects.get(pk=meeting.pk)
        self.assertEqual(meeting.proceedings_final,True)
        self.assertEqual(meeting.session_set.filter(group__acronym="mars").first().sessionpresentation_set.filter(document__type="draft").first().rev,'00')
 
class MaterialsTests(TestCase):

    def setUp(self):
        self.materials_dir = self.tempdir('materials')
        if not os.path.exists(self.materials_dir):
            os.mkdir(self.materials_dir)
        self.saved_agenda_path = settings.AGENDA_PATH
        settings.AGENDA_PATH = self.materials_dir

    def tearDown(self):
        settings.AGENDA_PATH = self.saved_agenda_path
        shutil.rmtree(self.materials_dir)

    def test_upload_bluesheets(self):
        session = SessionFactory(meeting__type_id='ietf')
        url = urlreverse('ietf.meeting.views.upload_session_bluesheets',kwargs={'num':session.meeting.number,'session_id':session.id})
        login_testing_unauthorized(self,"secretary",url)
        r = self.client.get(url)
        self.assertEqual(r.status_code, 200)
        q = PyQuery(r.content)
        self.assertTrue('Upload' in unicode(q("title")))
        self.assertFalse(session.sessionpresentation_set.exists())
        test_file = StringIO('this is some text for a test')
        test_file.name = "not_really.pdf"
        r = self.client.post(url,dict(file=test_file))
        self.assertEqual(r.status_code, 302)
        bs_doc = session.sessionpresentation_set.filter(document__type_id='bluesheets').first().document
        self.assertEqual(bs_doc.rev,'00')
        r = self.client.get(url)
        self.assertEqual(r.status_code, 200)
        q = PyQuery(r.content)
        self.assertTrue('Revise' in unicode(q("title")))
        test_file = StringIO('this is some different text for a test')
        test_file.name = "also_not_really.pdf"
        r = self.client.post(url,dict(file=test_file))
        self.assertEqual(r.status_code, 302)
        bs_doc = Document.objects.get(pk=bs_doc.pk)
        self.assertEqual(bs_doc.rev,'01')
    
    def test_upload_bluesheets_chair_access(self):
        make_meeting_test_data()
        mars = Group.objects.get(acronym='mars')
        session=SessionFactory(meeting__type_id='ietf',group=mars)
        url = urlreverse('ietf.meeting.views.upload_session_bluesheets',kwargs={'num':session.meeting.number,'session_id':session.id})
        self.client.login(username="marschairman", password="marschairman+password")
        r = self.client.get(url)
        self.assertEqual(r.status_code, 403)

    def test_upload_bluesheets_interim(self):
        session=SessionFactory(meeting__type_id='interim')
        url = urlreverse('ietf.meeting.views.upload_session_bluesheets',kwargs={'num':session.meeting.number,'session_id':session.id})
        login_testing_unauthorized(self,"secretary",url)
        r = self.client.get(url)
        self.assertEqual(r.status_code, 200)
        q = PyQuery(r.content)
        self.assertTrue('Upload' in unicode(q("title")))
        self.assertFalse(session.sessionpresentation_set.exists())
        test_file = StringIO('this is some text for a test')
        test_file.name = "not_really.pdf"
        r = self.client.post(url,dict(file=test_file))
        self.assertEqual(r.status_code, 302)
        bs_doc = session.sessionpresentation_set.filter(document__type_id='bluesheets').first().document
        self.assertEqual(bs_doc.rev,'00')

    def test_upload_bluesheets_interim_chair_access(self):
        make_meeting_test_data()
        mars = Group.objects.get(acronym='mars')
        session=SessionFactory(meeting__type_id='interim',group=mars)
        url = urlreverse('ietf.meeting.views.upload_session_bluesheets',kwargs={'num':session.meeting.number,'session_id':session.id})
        self.client.login(username="marschairman", password="marschairman+password")
        r = self.client.get(url)
        self.assertEqual(r.status_code, 200)
        q = PyQuery(r.content)
        self.assertTrue('Upload' in unicode(q("title")))
        

    def test_upload_minutes_agenda(self):
        for doctype in ('minutes','agenda'):
            session = SessionFactory(meeting__type_id='ietf')
            if doctype == 'minutes':
                url = urlreverse('ietf.meeting.views.upload_session_minutes',kwargs={'num':session.meeting.number,'session_id':session.id})
            else:
                url = urlreverse('ietf.meeting.views.upload_session_agenda',kwargs={'num':session.meeting.number,'session_id':session.id})
            self.client.logout()
            login_testing_unauthorized(self,"secretary",url)
            r = self.client.get(url)
            self.assertEqual(r.status_code, 200)
            q = PyQuery(r.content)
            self.assertTrue('Upload' in unicode(q("Title")))
            self.assertFalse(session.sessionpresentation_set.exists())
            self.assertFalse(q('form input[type="checkbox"]'))
    
            session2 = SessionFactory(meeting=session.meeting,group=session.group)
            r = self.client.get(url)
            self.assertEqual(r.status_code, 200)
            q = PyQuery(r.content)
            self.assertTrue(q('form input[type="checkbox"]'))
    
            test_file = StringIO('this is some text for a test')
            test_file.name = "not_really.json"
            r = self.client.post(url,dict(file=test_file))
            self.assertEqual(r.status_code, 200)
            q = PyQuery(r.content)
            self.assertTrue(q('form .has-error'))
    
            test_file = StringIO('this is some text for a test'*1510000)
            test_file.name = "not_really.pdf"
            r = self.client.post(url,dict(file=test_file))
            self.assertEqual(r.status_code, 200)
            q = PyQuery(r.content)
            self.assertTrue(q('form .has-error'))
    
            test_file = StringIO('this is some text for a test')
            test_file.name = "not_really.txt"
            r = self.client.post(url,dict(file=test_file,apply_to_all=False))
            self.assertEqual(r.status_code, 302)
            doc = session.sessionpresentation_set.filter(document__type_id=doctype).first().document
            self.assertEqual(doc.rev,'00')
            self.assertFalse(session2.sessionpresentation_set.filter(document__type_id=doctype))
    
            r = self.client.get(url)
            self.assertEqual(r.status_code, 200)
            q = PyQuery(r.content)
            self.assertTrue('Revise' in unicode(q("Title")))
            test_file = StringIO('this is some different text for a test')
            test_file.name = "also_not_really.txt"
            r = self.client.post(url,dict(file=test_file,apply_to_all=True))
            self.assertEqual(r.status_code, 302)
            doc = Document.objects.get(pk=doc.pk)
            self.assertEqual(doc.rev,'01')
            self.assertTrue(session2.sessionpresentation_set.filter(document__type_id=doctype))

    def test_upload_minutes_agenda_interim(self):
        session=SessionFactory(meeting__type_id='interim')
        for doctype in ('minutes','agenda'):
            if doctype=='minutes':
                url = urlreverse('ietf.meeting.views.upload_session_minutes',kwargs={'num':session.meeting.number,'session_id':session.id})
            else:
                url = urlreverse('ietf.meeting.views.upload_session_agenda',kwargs={'num':session.meeting.number,'session_id':session.id})
            self.client.logout()
            login_testing_unauthorized(self,"secretary",url)
            r = self.client.get(url)
            self.assertEqual(r.status_code, 200)
            q = PyQuery(r.content)
            self.assertTrue('Upload' in unicode(q("title")))
            self.assertFalse(session.sessionpresentation_set.filter(document__type_id=doctype))
            test_file = StringIO('this is some text for a test')
            test_file.name = "not_really.txt"
            r = self.client.post(url,dict(file=test_file))
            self.assertEqual(r.status_code, 302)
            doc = session.sessionpresentation_set.filter(document__type_id=doctype).first().document
            self.assertEqual(doc.rev,'00')

    def test_upload_slides(self):

        session1 = SessionFactory(meeting__type_id='ietf')
        session2 = SessionFactory(meeting=session1.meeting,group=session1.group)
        url = urlreverse('ietf.meeting.views.upload_session_slides',kwargs={'num':session1.meeting.number,'session_id':session1.id})
        login_testing_unauthorized(self,"secretary",url)
        r = self.client.get(url)
        self.assertEqual(r.status_code, 200)
        q = PyQuery(r.content)
        self.assertTrue('Upload' in unicode(q("title")))
        self.assertFalse(session1.sessionpresentation_set.filter(document__type_id='slides'))
        test_file = StringIO('this is not really a slide')
        test_file.name = 'not_really.txt'
        r = self.client.post(url,dict(file=test_file,title='a test slide file',apply_to_all=True))
        self.assertEqual(r.status_code, 302)
        self.assertEqual(session1.sessionpresentation_set.count(),1) 
        self.assertEqual(session2.sessionpresentation_set.count(),1) 
        sp = session2.sessionpresentation_set.first()
        self.assertEqual(sp.document.name, 'slides-%s-%s-a-test-slide-file' % (session1.meeting.number,session1.group.acronym ) )
        self.assertEqual(sp.order,1)

        url = urlreverse('ietf.meeting.views.upload_session_slides',kwargs={'num':session2.meeting.number,'session_id':session2.id})
        test_file = StringIO('some other thing still not slidelike')
        test_file.name = 'also_not_really.txt'
        r = self.client.post(url,dict(file=test_file,title='a different slide file',apply_to_all=False))
        self.assertEqual(r.status_code, 302)
        self.assertEqual(session1.sessionpresentation_set.count(),1)
        self.assertEqual(session2.sessionpresentation_set.count(),2)
        sp = session2.sessionpresentation_set.get(document__name__endswith='-a-different-slide-file')
        self.assertEqual(sp.order,2)
        self.assertEqual(sp.rev,u'00')
        self.assertEqual(sp.document.rev,u'00')

        url = urlreverse('ietf.meeting.views.upload_session_slides',kwargs={'num':session2.meeting.number,'session_id':session2.id,'name':session2.sessionpresentation_set.get(order=2).document.name})
        r = self.client.get(url)
        self.assertTrue(r.status_code, 200)
        q = PyQuery(r.content)
        self.assertTrue('Revise' in unicode(q("title")))
        test_file = StringIO('new content for the second slide deck')
        test_file.name = 'doesnotmatter.txt'
        r = self.client.post(url,dict(file=test_file,title='rename the presentation',apply_to_all=False))
        self.assertEqual(r.status_code, 302)
        self.assertEqual(session1.sessionpresentation_set.count(),1)
        self.assertEqual(session2.sessionpresentation_set.count(),2)
        sp = session2.sessionpresentation_set.get(order=2)
        self.assertEqual(sp.rev,u'01')
        self.assertEqual(sp.document.rev,u'01')
 
    def test_remove_sessionpresentation(self):
        session = SessionFactory(meeting__type_id='ietf')
        doc = DocumentFactory(type_id='slides')
        session.sessionpresentation_set.create(document=doc)

        url = urlreverse('ietf.meeting.views.remove_sessionpresentation',kwargs={'num':session.meeting.number,'session_id':session.id,'name':'no-such-doc'})
        response = self.client.get(url)
        self.assertEqual(response.status_code, 404)

        url = urlreverse('ietf.meeting.views.remove_sessionpresentation',kwargs={'num':session.meeting.number,'session_id':0,'name':doc.name})
        response = self.client.get(url)
        self.assertEqual(response.status_code, 404)

        url = urlreverse('ietf.meeting.views.remove_sessionpresentation',kwargs={'num':session.meeting.number,'session_id':session.id,'name':doc.name})
        login_testing_unauthorized(self,"secretary",url)
        response = self.client.get(url)
        self.assertEqual(response.status_code, 200)

        self.assertEqual(1,session.sessionpresentation_set.count())
        response = self.client.post(url,{'remove_session':''})
        self.assertEqual(response.status_code, 302)
        self.assertEqual(0,session.sessionpresentation_set.count())
        self.assertEqual(2,doc.docevent_set.count())<|MERGE_RESOLUTION|>--- conflicted
+++ resolved
@@ -987,10 +987,7 @@
                 'session_set-INITIAL_FORMS':0}
 
         r = self.client.post(urlreverse("ietf.meeting.views.interim_request"),data)
-<<<<<<< HEAD
-=======
-
->>>>>>> a28940fc
+
         self.assertRedirects(r,urlreverse('ietf.meeting.views.upcoming'))
         meeting = Meeting.objects.order_by('id').last()
         self.assertEqual(meeting.type_id,'interim')

# Portions Copyright (C) 2009 Nokia Corporation and/or its subsidiary(-ies).
# All rights reserved. Contact: Pasi Eronen <pasi.eronen@nokia.com>
#
# Redistribution and use in source and binary forms, with or without
# modification, are permitted provided that the following conditions
# are met:
#
#  * Redistributions of source code must retain the above copyright
#    notice, this list of conditions and the following disclaimer.
#
#  * Redistributions in binary form must reproduce the above
#    copyright notice, this list of conditions and the following
#    disclaimer in the documentation and/or other materials provided
#    with the distribution.
#
#  * Neither the name of the Nokia Corporation and/or its
#    subsidiary(-ies) nor the names of its contributors may be used
#    to endorse or promote products derived from this software
#    without specific prior written permission.
#
# THIS SOFTWARE IS PROVIDED BY THE COPYRIGHT HOLDERS AND CONTRIBUTORS
# "AS IS" AND ANY EXPRESS OR IMPLIED WARRANTIES, INCLUDING, BUT NOT
# LIMITED TO, THE IMPLIED WARRANTIES OF MERCHANTABILITY AND FITNESS FOR
# A PARTICULAR PURPOSE ARE DISCLAIMED. IN NO EVENT SHALL THE COPYRIGHT
# OWNER OR CONTRIBUTORS BE LIABLE FOR ANY DIRECT, INDIRECT, INCIDENTAL,
# SPECIAL, EXEMPLARY, OR CONSEQUENTIAL DAMAGES (INCLUDING, BUT NOT
# LIMITED TO, PROCUREMENT OF SUBSTITUTE GOODS OR SERVICES; LOSS OF USE,
# DATA, OR PROFITS; OR BUSINESS INTERRUPTION) HOWEVER CAUSED AND ON ANY
# THEORY OF LIABILITY, WHETHER IN CONTRACT, STRICT LIABILITY, OR TORT
# (INCLUDING NEGLIGENCE OR OTHERWISE) ARISING IN ANY WAY OUT OF THE USE
# OF THIS SOFTWARE, EVEN IF ADVISED OF THE POSSIBILITY OF SUCH DAMAGE.

# Copyright The IETF Trust 2007, All Rights Reserved

import importlib

from datetime import datetime as DateTime, timedelta as TimeDelta, date as Date
from collections import defaultdict

import django.core.signing
from django import forms
from django.contrib import messages
from django.conf import settings
from django.contrib.auth import update_session_auth_hash
from django.contrib.auth.decorators import login_required
from django.contrib.auth.forms import AuthenticationForm
from django.contrib.auth.hashers import identify_hasher
from django.contrib.auth.models import User
from django.contrib.auth.views import LoginView
from django.contrib.sites.models import Site
from django.core.validators import ValidationError
from django.urls import reverse as urlreverse
from django.utils.safestring import mark_safe
from django.http import Http404, HttpResponseRedirect  #, HttpResponse, 
from django.shortcuts import render, redirect, get_object_or_404

import debug                            # pyflakes:ignore

from ietf.group.models import Role, Group
from ietf.ietfauth.forms import ( RegistrationForm, PasswordForm, ResetPasswordForm, TestEmailForm,
                                WhitelistForm, ChangePasswordForm, get_person_form, RoleEmailForm,
                                NewEmailForm, ChangeUsernameForm, PersonPasswordForm)
from ietf.ietfauth.htpasswd import update_htpasswd_file
from ietf.ietfauth.utils import role_required
from ietf.mailinglists.models import Subscribed, Whitelisted
from ietf.person.models import Person, Email, Alias, PersonalApiKey
from ietf.review.models import ReviewRequest, ReviewerSettings, ReviewWish
from ietf.review.utils import unavailable_periods_to_list, get_default_filter_re
from ietf.doc.fields import SearchableDocumentField
from ietf.utils.decorators import person_required
from ietf.utils.mail import send_mail

def index(request):
    return render(request, 'registration/index.html')

# def url_login(request, user, passwd):
#     user = authenticate(username=user, password=passwd)
#     redirect_to = request.REQUEST.get(REDIRECT_FIELD_NAME, '')
#     if user is not None:
#         if user.is_active:
#             login(request, user)
#             return HttpResponseRedirect('/accounts/loggedin/?%s=%s' % (REDIRECT_FIELD_NAME, urlquote(redirect_to)))
#     return HttpResponse("Not authenticated?", status=500)

# @login_required
# def ietf_login(request):
#     if not request.user.is_authenticated:
#         return HttpResponse("Not authenticated?", status=500)
# 
#     redirect_to = request.REQUEST.get(REDIRECT_FIELD_NAME, '')
#     request.session.set_test_cookie()
#     return HttpResponseRedirect('/accounts/loggedin/?%s=%s' % (REDIRECT_FIELD_NAME, urlquote(redirect_to)))

# def ietf_loggedin(request):
#     if not request.session.test_cookie_worked():
#         return HttpResponse("You need to enable cookies")
#     request.session.delete_test_cookie()
#     redirect_to = request.REQUEST.get(REDIRECT_FIELD_NAME, '')
#     if not redirect_to or '//' in redirect_to or ' ' in redirect_to:
#         redirect_to = settings.LOGIN_REDIRECT_URL
#     return HttpResponseRedirect(redirect_to)

def create_account(request):
    to_email = None

    if request.method == 'POST':
        form = RegistrationForm(request.POST)
        if form.is_valid():
            to_email = form.cleaned_data['email'] # This will be lowercase if form.is_valid()
            existing = Subscribed.objects.filter(email=to_email).first()
            ok_to_create = ( Whitelisted.objects.filter(email=to_email).exists()
                or existing and (existing.time + TimeDelta(seconds=settings.LIST_ACCOUNT_DELAY)) < DateTime.now() )
            if ok_to_create:
                auth = django.core.signing.dumps(to_email, salt="create_account")

                domain = Site.objects.get_current().domain
                subject = 'Confirm registration at %s' % domain
                from_email = settings.DEFAULT_FROM_EMAIL

                send_mail(request, to_email, from_email, subject, 'registration/creation_email.txt', {
                    'domain': domain,
                    'auth': auth,
                    'username': to_email,
                    'expire': settings.DAYS_TO_EXPIRE_REGISTRATION_LINK,
                })
            else:
                return render(request, 'registration/manual.html', { 'account_request_email': settings.ACCOUNT_REQUEST_EMAIL })
    else:
        form = RegistrationForm()

    return render(request, 'registration/create.html', {
        'form': form,
        'to_email': to_email,
    })

def confirm_account(request, auth):
    try:
        email = django.core.signing.loads(auth, salt="create_account", max_age=settings.DAYS_TO_EXPIRE_REGISTRATION_LINK * 24 * 60 * 60)
    except django.core.signing.BadSignature:
        raise Http404("Invalid or expired auth")

    if User.objects.filter(username=email).exists():
        return redirect(profile)

    success = False
    if request.method == 'POST':
        form = PersonPasswordForm(request.POST)
        if form.is_valid():
            password = form.cleaned_data["password"]

            user = User.objects.create(username=email, email=email)
            user.set_password(password)
            user.save()
            # password is also stored in htpasswd file
            update_htpasswd_file(email, password)

            # make sure the rest of the person infrastructure is
            # well-connected
            email_obj = Email.objects.filter(address=email).first()

            person = None
            if email_obj and email_obj.person:
                person = email_obj.person

            if not person:
                name = form.cleaned_data["name"]
                ascii = form.cleaned_data["ascii"]
                person = Person.objects.create(user=user,
                                               name=name,
                                               ascii=ascii)

                for name in set([ person.name, person.ascii, person.plain_name(), person.plain_ascii(), ]):
                    Alias.objects.create(person=person, name=name)

            if not email_obj:
                email_obj = Email.objects.create(address=email, person=person, origin=user.username)
            else:
                if not email_obj.person:
                    email_obj.person = person
                    email_obj.save()

            person.user = user
            person.save()

            success = True
    else:
        form = PersonPasswordForm()

    return render(request, 'registration/confirm_account.html', {
        'form': form,
        'email': email,
        'success': success,
    })

@login_required
@person_required
def profile(request):
    roles = []
    person = request.user.person

    roles = Role.objects.filter(person=person, group__state='active').order_by('name__name', 'group__name')
    emails = Email.objects.filter(person=person).order_by('-active','-time')
    new_email_forms = []

    if request.method == 'POST':
        person_form = get_person_form(request.POST, instance=person)
        for r in roles:
            r.email_form = RoleEmailForm(r, request.POST, prefix="role_%s" % r.pk)

        for e in request.POST.getlist("new_email", []):
            new_email_forms.append(NewEmailForm({ "new_email": e }))

        forms_valid = [person_form.is_valid()] + [r.email_form.is_valid() for r in roles] + [f.is_valid() for f in new_email_forms]

        email_confirmations = []

        if all(forms_valid):
            updated_person = person_form.save()

            for f in new_email_forms:
                to_email = f.cleaned_data["new_email"]
                if not to_email:
                    continue

                email_confirmations.append(to_email)

                auth = django.core.signing.dumps([person.user.username, to_email], salt="add_email")

                domain = Site.objects.get_current().domain
                subject = u'Confirm email address for %s' % person.name
                from_email = settings.DEFAULT_FROM_EMAIL

                send_mail(request, to_email, from_email, subject, 'registration/add_email_email.txt', {
                    'domain': domain,
                    'auth': auth,
                    'email': to_email,
                    'person': person,
                    'expire': settings.DAYS_TO_EXPIRE_REGISTRATION_LINK,
                })
                

            for r in roles:
                e = r.email_form.cleaned_data["email"]
                if r.email_id != e.pk:
                    r.email = e
                    r.save()

            primary_email = request.POST.get("primary_email", None)
            active_emails = request.POST.getlist("active_emails", [])
            for email in emails:
                email.active = email.pk in active_emails
                email.primary = email.address == primary_email
                if email.primary and not email.active:
                    email.active = True
                if not email.origin:
                    email.origin = person.user.username
                email.save()

            # Make sure the alias table contains any new and/or old names.
            existing_aliases = set(Alias.objects.filter(person=person).values_list("name", flat=True))
            curr_names = set(x for x in [updated_person.name, updated_person.ascii, updated_person.ascii_short, updated_person.plain_name(), updated_person.plain_ascii(), ] if x)
            new_aliases = curr_names - existing_aliases
            for name in new_aliases:
                Alias.objects.create(person=updated_person, name=name)

            return render(request, 'registration/confirm_profile_update.html', {
                'email_confirmations': email_confirmations,
            })
    else:
        for r in roles:
            r.email_form = RoleEmailForm(r, prefix="role_%s" % r.pk)

        person_form = get_person_form(instance=person)

    return render(request, 'registration/edit_profile.html', {
        'user': request.user,
        'person': person,
        'person_form': person_form,
        'roles': roles,
        'emails': emails,
        'new_email_forms': new_email_forms,
        'settings':settings,
    })

def confirm_new_email(request, auth):
    try:
        username, email = django.core.signing.loads(auth, salt="add_email", max_age=settings.DAYS_TO_EXPIRE_REGISTRATION_LINK * 24 * 60 * 60)
    except django.core.signing.BadSignature:
        raise Http404("Invalid or expired auth")

    person = get_object_or_404(Person, user__username=username)

    # do another round of validation since the situation may have
    # changed since submitting the request
    form = NewEmailForm({ "new_email": email })
    can_confirm = form.is_valid() and email
    new_email_obj = None
    if request.method == 'POST' and can_confirm and request.POST.get("action") == "confirm":
        new_email_obj = Email.objects.create(address=email, person=person, origin=username)

    return render(request, 'registration/confirm_new_email.html', {
        'username': username,
        'email': email,
        'can_confirm': can_confirm,
        'form': form,
        'new_email_obj': new_email_obj,
    })

def password_reset(request):
    success = False
    if request.method == 'POST':
        form = ResetPasswordForm(request.POST)
        if form.is_valid():
            username = form.cleaned_data['username']

            auth = django.core.signing.dumps(username, salt="password_reset")

            domain = Site.objects.get_current().domain
            subject = 'Confirm password reset at %s' % domain
            from_email = settings.DEFAULT_FROM_EMAIL
            to_email = username # form validation makes sure that this is an email address

            send_mail(request, to_email, from_email, subject, 'registration/password_reset_email.txt', {
                'domain': domain,
                'auth': auth,
                'username': username,
                'expire': settings.DAYS_TO_EXPIRE_REGISTRATION_LINK,
            })

            success = True
    else:
        form = ResetPasswordForm()
    return render(request, 'registration/password_reset.html', {
        'form': form,
        'success': success,
    })


def confirm_password_reset(request, auth):
    try:
        username = django.core.signing.loads(auth, salt="password_reset", max_age=settings.DAYS_TO_EXPIRE_REGISTRATION_LINK * 24 * 60 * 60)
    except django.core.signing.BadSignature:
        raise Http404("Invalid or expired auth")

    user = get_object_or_404(User, username=username)

    success = False
    if request.method == 'POST':
        form = PasswordForm(request.POST)
        if form.is_valid():
            password = form.cleaned_data["password"]

            user.set_password(password)
            user.save()
            # password is also stored in htpasswd file
            update_htpasswd_file(user.username, password)

            success = True
    else:
        form = PasswordForm()

    hlibname, hashername = settings.PASSWORD_HASHERS[0].rsplit('.',1)
    hlib = importlib.import_module(hlibname)
    hasher = getattr(hlib, hashername)
    return render(request, 'registration/change_password.html', {
        'form': form,
        'user': user,
        'success': success,
        'hasher': hasher,
    })

def test_email(request):
    """Set email address to which email generated in the system will be sent."""
    if settings.SERVER_MODE == "production":
        raise Http404

    # Note that the cookie set here is only used when running in
    # "test" mode, normally you run the server in "development" mode,
    # in which case email is sent out as usual; for development, you
    # can easily start a little email debug server with Python, see
    # the instructions in utils/mail.py.

    cookie = None

    if request.method == "POST":
        form = TestEmailForm(request.POST)
        if form.is_valid():
            cookie = form.cleaned_data['email']
    else:
        form = TestEmailForm(initial=dict(email=request.COOKIES.get('testmailcc')))

    r = render(request, 'ietfauth/testemail.html', {
        "form": form,
        "cookie": cookie if cookie != None else request.COOKIES.get("testmailcc", "")
    })

    if cookie != None:
        r.set_cookie("testmailcc", cookie)

    return r

@role_required('Secretariat')
def add_account_whitelist(request):
    success = False
    if request.method == 'POST':
        form = WhitelistForm(request.POST)
        if form.is_valid():
            email = form.cleaned_data['email']
            entry = Whitelisted(email=email, by=request.user.person)
            entry.save()
            success = True
    else:
        form = WhitelistForm()

    return render(request, 'ietfauth/whitelist_form.html', {
        'form': form,
        'success': success,
    })

class AddReviewWishForm(forms.Form):
    doc = SearchableDocumentField(label="Document", doc_type="draft")
    team = forms.ModelChoiceField(queryset=Group.objects.all(), empty_label="(Choose review team)")

    def __init__(self, teams, *args, **kwargs):
        super(AddReviewWishForm, self).__init__(*args, **kwargs)

        f = self.fields["team"]
        f.queryset = teams
        if len(f.queryset) == 1:
            f.initial = f.queryset[0].pk
            f.widget = forms.HiddenInput()

@login_required
def review_overview(request):
    open_review_requests = ReviewRequest.objects.filter(
        reviewer__person__user=request.user,
        state__in=["requested", "accepted"],
    )
    today = Date.today()
    for r in open_review_requests:
        r.due = max(0, (today - r.deadline).days)

    closed_review_requests = ReviewRequest.objects.filter(
        reviewer__person__user=request.user,
        state__in=["no-response", "part-completed", "completed"],
    ).order_by("-time")[:20]

    teams = Group.objects.filter(role__name="reviewer", role__person__user=request.user, state="active")

    settings = { o.team_id: o for o in ReviewerSettings.objects.filter(person__user=request.user, team__in=teams) }

    unavailable_periods = defaultdict(list)
    for o in unavailable_periods_to_list().filter(person__user=request.user, team__in=teams):
        unavailable_periods[o.team_id].append(o)

    roles = { o.group_id: o for o in Role.objects.filter(name="reviewer", person__user=request.user, group__in=teams) }

    for t in teams:
        t.reviewer_settings = settings.get(t.pk) or ReviewerSettings(team=t,filter_re = get_default_filter_re(request.user.person))
        t.unavailable_periods = unavailable_periods.get(t.pk, [])
        t.role = roles.get(t.pk)

    if request.method == "POST" and request.POST.get("action") == "add_wish":
        review_wish_form = AddReviewWishForm(teams, request.POST)
        if review_wish_form.is_valid():
            ReviewWish.objects.get_or_create(
                person=request.user.person,
                doc=review_wish_form.cleaned_data["doc"],
                team=review_wish_form.cleaned_data["team"],
            )

            return redirect(review_overview)
    else:
        review_wish_form = AddReviewWishForm(teams)

    if request.method == "POST" and request.POST.get("action") == "delete_wish":
        wish_id = request.POST.get("wish_id")
        if wish_id is not None:
            ReviewWish.objects.filter(pk=wish_id, person=request.user.person).delete()
        return redirect(review_overview)

    review_wishes = ReviewWish.objects.filter(person__user=request.user).prefetch_related("team")

    return render(request, 'ietfauth/review_overview.html', {
        'open_review_requests': open_review_requests,
        'closed_review_requests': closed_review_requests,
        'teams': teams,
        'review_wishes': review_wishes,
        'review_wish_form': review_wish_form,
    })

@login_required
def change_password(request):
    success = False
    person = None

    try:
        person = request.user.person
    except Person.DoesNotExist:
        return render(request, 'registration/missing_person.html')

    emails = [ e.address for e in Email.objects.filter(person=person, active=True).order_by('-primary','-time') ]
    user = request.user

    if request.method == 'POST':
        form = ChangePasswordForm(user, request.POST)
        if form.is_valid():
            new_password = form.cleaned_data["new_password"]
            
            user.set_password(new_password)
            user.save()
            # password is also stored in htpasswd file
            update_htpasswd_file(user.username, new_password)
            # keep the session
            update_session_auth_hash(request, user)

            send_mail(request, emails, None, "Datatracker password change notification", "registration/password_change_email.txt", {})

            messages.success(request, "Your password was successfully changed")
            return HttpResponseRedirect(urlreverse('ietf.ietfauth.views.profile'))

    else:
        form = ChangePasswordForm(request.user)

    hlibname, hashername = settings.PASSWORD_HASHERS[0].rsplit('.',1)
    hlib = importlib.import_module(hlibname)
    hasher = getattr(hlib, hashername)
    return render(request, 'registration/change_password.html', {
        'form': form,
        'user': user,
        'success': success,
        'hasher': hasher,
    })

    
@login_required
@person_required
def change_username(request):
    person = request.user.person

    emails = [ e.address for e in Email.objects.filter(person=person, active=True) ]
    emailz = [ e.address for e in person.email_set.filter(active=True) ]
    assert emails == emailz
    user = request.user

    if request.method == 'POST':
        form = ChangeUsernameForm(user, request.POST)
        if form.is_valid():
            new_username = form.cleaned_data["username"]
            password = form.cleaned_data["password"]
            assert new_username in emails

            user.username = new_username.lower()
            user.save()
            # password is also stored in htpasswd file
            update_htpasswd_file(user.username, password)
            # keep the session
            update_session_auth_hash(request, user)

            send_mail(request, emails, None, "Datatracker username change notification", "registration/username_change_email.txt", {})

            messages.success(request, "Your username was successfully changed")
            return HttpResponseRedirect(urlreverse('ietf.ietfauth.views.profile'))

    else:
        form = ChangeUsernameForm(request.user)

    return render(request, 'registration/change_username.html', {
        'form': form,
        'user': user,
    })



def login(request, extra_context=None):
    """
    This login function is a wrapper around django's login() for the purpose
    of providing a notification if the user's password has been cleared.  The
    warning will be triggered if the password field has been set to something
    which is not recognized as a valid password hash.
    """

    require_consent = []
    if request.method == "POST":
        form = AuthenticationForm(request, data=request.POST)
        username = form.data.get('username')
        user = User.objects.filter(username=username).first()
        #
<<<<<<< HEAD
        require_consent = []
=======
        if user.person and not user.person.consent:
            require_consent = user.person.needs_consent()
>>>>>>> b85e1c46
        if user:
            if hasattr(user, 'person') and not user.person.consent:
                person = user.person
                if person.name != person.name_from_draft:
                    require_consent.append("full name")
                if person.ascii != person.name_from_draft:
                    require_consent.append("ascii name")
                if person.biography:
                    require_consent.append("biography")
                if user.communitylist_set.exists():
                    require_consent.append("draft notification subscription(s)")
                for email in person.email_set.all():
                    if not email.origin.split(':')[0] in ['author', 'role', 'reviewer', 'liaison', 'shepherd', ]:
                        require_consent.append("email address(es)")

            try:
                identify_hasher(user.password)
            except ValueError:
                extra_context = {"alert":
                                    "Note: Your password has been cleared because "
                                    "of possible password leakage.  "
                                    "Please use the password reset link below "
                                    "to set a new password for your account.",
                                }
    response = LoginView.as_view(extra_context=extra_context)(request)
    if isinstance(response, HttpResponseRedirect) and user.is_authenticated:
        if require_consent:
            messages.warning(request, mark_safe("""

                You have personal information associated with your account which is not
                derived from draft submissions or other ietf work, namely: %s.  Please go
                to your <a href='/accounts/profile'>account profile</a> and review your
                personal information, then scoll to the bottom and check the 'confirm'
                checkbox and submit the form, in order to to indicate that that the
                provided personal information may be used and displayed within the IETF
                datatracker.

                """ % ', '.join(require_consent)))
    return response

@login_required
@person_required
def apikey_index(request):
    person = request.user.person
    return render(request, 'ietfauth/apikeys.html', {'person': person})                

@login_required
@person_required
def apikey_create(request):
    class ApiKeyForm(forms.ModelForm):
        class Meta:
            model = PersonalApiKey
            fields = ['endpoint']
    #
    person = request.user.person
    if request.method == 'POST':
        form = ApiKeyForm(request.POST)
        if form.is_valid():
            api_key = form.save(commit=False)
            api_key.person = person
            api_key.save()
            return redirect('ietf.ietfauth.views.apikey_index')
    else:
        form = ApiKeyForm()
    return render(request, 'form.html', {'form':form, 'title':"Create a new personal API key", 'description':'', 'button':'Create key'})


@login_required
@person_required
def apikey_disable(request):
    person = request.user.person
    choices = [ (k.hash(), str(k)) for k in person.apikeys.all() ]
    #
    class KeyDeleteForm(forms.Form):
        hash = forms.ChoiceField(label='Key', choices=choices)
        def clean_key(self):
            hash = self.cleaned_data['hash']
            key = PersonalApiKey.validate_key(hash)
            if key and key.person == request.user.person:
                return hash
            else:
                raise ValidationError("Bad key value")
    #
    if request.method == 'POST':
        form = KeyDeleteForm(request.POST)
        if form.is_valid():
            hash = form.data['hash']
            key = PersonalApiKey.validate_key(hash)
            key.valid = False
            key.save()
            messages.success(request, "Disabled key %s" % hash)
            return redirect('ietf.ietfauth.views.apikey_index')
        else:
            messages.error(request, "Key validation failed; key not disabled")
    else:
        form = KeyDeleteForm(request.GET)
    return render(request, 'form.html', {'form':form, 'title':"Disable a personal API key", 'description':'', 'button':'Disable key'})<|MERGE_RESOLUTION|>--- conflicted
+++ resolved
@@ -586,12 +586,8 @@
         username = form.data.get('username')
         user = User.objects.filter(username=username).first()
         #
-<<<<<<< HEAD
-        require_consent = []
-=======
         if user.person and not user.person.consent:
             require_consent = user.person.needs_consent()
->>>>>>> b85e1c46
         if user:
             if hasattr(user, 'person') and not user.person.consent:
                 person = user.person

--- conflicted
+++ resolved
@@ -927,13 +927,6 @@
 
             # create session relationship, per Henrik we should associate documents to all sessions
             # for the current meeting (until tools support different materials for diff sessions)
-<<<<<<< HEAD
-            if sessions:
-                for s in sessions:
-                    s.sessionpresentation_set.add(SessionPresentation(session=s,document=doc,rev=doc.rev))
-            else:
-                session.sessionpresentation_set.add(SessionPresentation(session=session,document=doc,rev=doc.rev))
-=======
             for s in sessions:
                 try:
                     sp = s.sessionpresentation_set.get(document=doc)
@@ -941,7 +934,6 @@
                     sp.save()
                 except ObjectDoesNotExist:
                     s.sessionpresentation_set.create(document=doc,rev=doc.rev)
->>>>>>> e686c5c7
 
             # create NewRevisionDocEvent instead of uploaded, per Ole
             NewRevisionDocEvent.objects.create(type='new_revision',

import json

from django.utils.html import escape
from django import forms
from django.core.urlresolvers import reverse as urlreverse

import debug                            # pyflakes:ignore

from ietf.person.models import Email, Person

def select2_id_name_json(objs):
    def format_email(e):
        return escape(u"%s <%s>" % (e.person.name, e.address))
    def format_person(p):
        return escape(p.name)

    formatter = format_email if objs and isinstance(objs[0], Email) else format_person

<<<<<<< HEAD
    return json.dumps([{ "id": o.pk, "name": formatter(o) } for o in objs if o])
=======
    return json.dumps([{ "id": o.pk, "text": formatter(o) } for o in objs])
>>>>>>> 0fedf931

class SearchablePersonsField(forms.CharField):
    """Server-based multi-select field for choosing
    persons/emails or just persons using select2.js.

    The field operates on either Email or Person models. In the case
    of Email models, the person name is shown next to the email
    address.

    The field uses a comma-separated list of primary keys in a
    CharField element as its API with some extra attributes used by
    the Javascript part."""

    def __init__(self,
                 max_entries=None, # max number of selected objs
                 only_users=False, # only select persons who also have a user
                 model=Person, # or Email
                 hint_text="Type in name to search for person.",
                 *args, **kwargs):
        kwargs["max_length"] = 1000
        self.max_entries = max_entries
        self.only_users = only_users
        self.model = model

        super(SearchablePersonsField, self).__init__(*args, **kwargs)

        self.widget.attrs["class"] = "select2-field"
        self.widget.attrs["data-placeholder"] = hint_text
        if self.max_entries != None:
            self.widget.attrs["data-max-entries"] = self.max_entries

    def parse_select2_value(self, value):
        return [x.strip() for x in value.split(",") if x.strip()]

    def prepare_value(self, value):
        if not value:
            value = ""
        if isinstance(value, basestring):
            pks = self.parse_select2_value(value)
            value = self.model.objects.filter(pk__in=pks).select_related("person")
        if isinstance(value, self.model):
            value = [value]

        self.widget.attrs["data-pre"] = select2_id_name_json(value)

        # doing this in the constructor is difficult because the URL
        # patterns may not have been fully constructed there yet
        self.widget.attrs["data-ajax-url"] = urlreverse("ajax_select2_search_person_email", kwargs={ "model_name": self.model.__name__.lower() })
        if self.only_users:
            self.widget.attrs["data-ajax-url"] += "?user=1" # require a Datatracker account

        return u",".join(e.address for e in value)

    def clean(self, value):
        value = super(SearchablePersonsField, self).clean(value)
        pks = self.parse_select2_value(value)

        objs = self.model.objects.filter(pk__in=pks)
        if self.model == Email:
            objs = objs.exclude(person=None).select_related("person")

            # there are still a couple of active roles without accounts so don't disallow those yet
            #if self.only_users:
            #    objs = objs.exclude(person__user=None)

        found_pks = [str(o.pk) for o in objs]
        failed_pks = [x for x in pks if x not in found_pks]
        if failed_pks:
            raise forms.ValidationError(u"Could not recognize the following {model_name}s: {pks}. You can only input {model_name}s already registered in the Datatracker.".format(pks=", ".join(failed_pks), model_name=self.model.__name__.lower()))

        if self.max_entries != None and len(objs) > self.max_entries:
            raise forms.ValidationError(u"You can select at most %s entries only." % self.max_entries)

        return objs

class SearchablePersonField(SearchablePersonsField):
    """Version of SearchablePersonsField specialized to a single object."""

    def __init__(self, *args, **kwargs):
        kwargs["max_entries"] = 1
        super(SearchablePersonField, self).__init__(*args, **kwargs)

    def clean(self, value):
        return super(SearchablePersonField, self).clean(value).first()


class SearchableEmailsField(SearchablePersonsField):
    """Version of SearchablePersonsField with the defaults right for Emails."""

    def __init__(self, model=Email, hint_text="Type in name or email to search for person and email address.",
                 *args, **kwargs):
        super(SearchableEmailsField, self).__init__(model=model, hint_text=hint_text, *args, **kwargs)

class SearchableEmailField(SearchableEmailsField):
    """Version of SearchableEmailsField specialized to a single object."""

    def __init__(self, *args, **kwargs):
        kwargs["max_entries"] = 1
        super(SearchableEmailField, self).__init__(*args, **kwargs)

    def clean(self, value):
        return super(SearchableEmailField, self).clean(value).first()

<|MERGE_RESOLUTION|>--- conflicted
+++ resolved
@@ -16,11 +16,7 @@
 
     formatter = format_email if objs and isinstance(objs[0], Email) else format_person
 
-<<<<<<< HEAD
-    return json.dumps([{ "id": o.pk, "name": formatter(o) } for o in objs if o])
-=======
-    return json.dumps([{ "id": o.pk, "text": formatter(o) } for o in objs])
->>>>>>> 0fedf931
+    return json.dumps([{ "id": o.pk, "text": formatter(o) } for o in objs if o])
 
 class SearchablePersonsField(forms.CharField):
     """Server-based multi-select field for choosing

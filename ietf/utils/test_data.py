--- conflicted
+++ resolved
@@ -409,30 +409,18 @@
         )
 
     # an independent submission before review
-<<<<<<< HEAD
     doc = Document.objects.create(name='draft-imaginary-independent-submission',type_id='draft')
     doc.set_state(State.objects.get(used=True, type="draft", slug="active"))    
-    DocAlias.objects.create(      name='draft-imaginary-independent-submission',document=doc)
-=======
-    doc = Document.objects.create(name='draft-imaginary-independent-submission', type_id='draft')
     DocAlias.objects.create(name=doc.name, document=doc)
->>>>>>> 619b1d87
 
     # an irtf submission mid review
     doc = Document.objects.create(name='draft-imaginary-irtf-submission', type_id='draft')
     docalias = DocAlias.objects.create(name=doc.name, document=doc)
     doc.stream = StreamName.objects.get(slug='irtf')
     doc.save()
-<<<<<<< HEAD
-    crdoc = Document.objects.create(name='conflict-review-imaginary-irtf-submission',type_id='conflrev',rev='00',notify="fsm@ietf.org")
-    DocAlias.objects.create(        name='conflict-review-imaginary-irtf-submission',document=crdoc)
-    crdoc.set_state(State.objects.get(used=True, name='Needs Shepherd',type__slug='conflrev'))
-    crdoc.save()
-=======
     crdoc = Document.objects.create(name='conflict-review-imaginary-irtf-submission', type_id='conflrev', rev='00', notify="fsm@ietf.org")
     DocAlias.objects.create(name=crdoc.name, document=crdoc)
     crdoc.set_state(State.objects.get(name='Needs Shepherd', type__slug='conflrev'))
->>>>>>> 619b1d87
     crdoc.relateddocument_set.create(target=docalias,relationship_id='conflrev')
     
     # A status change mid review

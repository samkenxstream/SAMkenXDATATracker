--- conflicted
+++ resolved
@@ -926,20 +926,16 @@
     def tearDown(self):
         os.unlink(self.group_alias_file.name)
 
-<<<<<<< HEAD
-    def testEmailAliases(self):
+    def testAliases(self):
+        url = urlreverse('old_group_email_aliases', kwargs=dict(acronym="mars"))
+        r = self.client.get(url)
+        self.assertEqual(r.status_code, 302)
 
         for testdict in [dict(acronym="mars"),dict(acronym="mars",group_type="wg")]:
-            url = urlreverse('ietf.group.info.email_aliases', kwargs=testdict)
-            r = self.client.get(url)
+            url = urlreverse('old_group_email_aliases', kwargs=testdict)
+            r = self.client.get(url,follow=True)
             self.assertTrue(all([x in r.content for x in ['mars-ads@','mars-chairs@']]))
             self.assertFalse(any([x in r.content for x in ['ames-ads@','ames-chairs@']]))
-=======
-    def testAliases(self):
-        url = urlreverse('old_group_email_aliases', kwargs=dict(acronym="mars"))
-        r = self.client.get(url)
-        self.assertEqual(r.status_code, 302)
->>>>>>> 9d1ff924
 
         url = urlreverse('ietf.group.info.email_aliases', kwargs=dict())
         login_testing_unauthorized(self, "plain", url)

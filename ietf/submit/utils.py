--- conflicted
+++ resolved
@@ -84,22 +84,10 @@
         if not (0 <= rev <= 99):
             return 'Revision must be between 00 and 99'
 
-<<<<<<< HEAD
-
-# Some useful states
-UPLOADED = 1
-AWAITING_AUTHENTICATION = 4
-MANUAL_POST_REQUESTED = 5
-POSTED = -1
-POSTED_BY_SECRETARIAT = -2
-CANCELLED = -4
-INITIAL_VERSION_APPROVAL_REQUESTED = 10
-=======
         expected = 0
         existing_revs = [int(i.rev) for i in Document.objects.filter(name=name)]
         if existing_revs:
             expected = max(existing_revs) + 1
->>>>>>> 12722a68
 
         if rev != expected:
             return 'Invalid revision (revision %02d is expected)' % expected

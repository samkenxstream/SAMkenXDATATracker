# edit/create view for WGs

import re, os, string, datetime, shutil

from django.shortcuts import render_to_response, get_object_or_404, redirect
from django.core.urlresolvers import reverse
from django.template import RequestContext
from django import forms
from django.utils import simplejson
from django.utils.html import mark_safe

from ietf.ietfauth.decorators import role_required, has_role

from ietf.doc.models import *
from ietf.name.models import *
from ietf.person.models import *
from ietf.group.models import *
from ietf.group.utils import save_group_in_history
from ietf.wgcharter.mails import email_secretariat
from ietf.person.forms import EmailsField


class WGForm(forms.Form):
    name = forms.CharField(max_length=255, label="WG Name", required=True)
    acronym = forms.CharField(max_length=10, label="WG Acronym", required=True)
    chairs = EmailsField(label="WG Chairs", required=False)
    secretaries = EmailsField(label="WG Secretaries", required=False)
    techadv = EmailsField(label="WG Technical Advisors", required=False)
    ad = forms.ModelChoiceField(Person.objects.filter(role__name="ad", role__group__state="active").order_by('name'), label="Shepherding AD", empty_label="(None)", required=False)
    parent = forms.ModelChoiceField(Group.objects.filter(type="area", state="active").order_by('name'), label="IETF Area", empty_label="(None)", required=False)
    list_email = forms.CharField(max_length=64, required=False)
    list_subscribe = forms.CharField(max_length=255, required=False)
    list_archive = forms.CharField(max_length=255, required=False)
    urls = forms.CharField(widget=forms.Textarea, label="Additional URLs", help_text="Format: http://site/path (Optional description). Separate multiple entries with newline.", required=False)

    def __init__(self, *args, **kwargs):
        self.wg = kwargs.pop('wg', None)
        self.confirmed = kwargs.pop('confirmed', False)

        super(self.__class__, self).__init__(*args, **kwargs)

        # if previous AD is now ex-AD, append that person to the list
        ad_pk = self.initial.get('ad')
        choices = self.fields['ad'].choices
        if ad_pk and ad_pk not in [pk for pk, name in choices]:
            self.fields['ad'].choices = list(choices) + [("", "-------"), (ad_pk, Person.objects.get(pk=ad_pk).plain_name())]

        self.confirm_msg = ""
        self.autoenable_confirm = False

    def clean_acronym(self):
        self.confirm_msg = ""
        self.autoenable_confirm = False

        acronym = self.cleaned_data['acronym'].strip().lower()

        # be careful with acronyms, requiring confirmation to take existing or override historic

        if self.wg and acronym == self.wg.acronym:
            return acronym # no change, no check

        if not re.match(r'^[-a-z0-9]+$', acronym):
            raise forms.ValidationError("Acronym is invalid, may only contain letters, numbers and dashes.")
<<<<<<< HEAD
        if acronym != self.cur_acronym:
            if Group.objects.filter(acronym__iexact=acronym):
                raise forms.ValidationError(mark_safe("The acronym belongs to an existing group. Please pick another,<br/> or go to <a href='%s'>recharter %s</a>" % (reverse("doc_view", None, kwargs={"name":"charter-ietf-%s"%acronym, }), acronym)))
            if GroupHistory.objects.filter(acronym__iexact=acronym):
                raise forms.ValidationError("The acronym has been used by a previous group. Please pick another.")
=======

        existing = Group.objects.filter(acronym__iexact=acronym)
        if existing:
            existing = existing[0]

        if not self.wg and existing and existing.type_id == "wg":
            if self.confirmed:
                return acronym # take over confirmed

            if existing.state_id == "bof":
                self.confirm_msg = "Turn BoF %s into proposed WG and start chartering it" % existing.acronym
                self.autoenable_confirm = True
                raise forms.ValidationError("Warning: Acronym used for an existing BoF (%s)." % existing.name)
            else:
                self.confirm_msg = "Set state of %s WG to proposed and start chartering it" % existing.acronym
                self.autoenable_confirm = False
                raise forms.ValidationError("Warning: Acronym used for an existing WG (%s, %s)." % (existing.name, existing.state.name if existing.state else "unknown state"))

        if existing:
            raise forms.ValidationError("Acronym used for an existing group (%s)." % existing.name)

        old = GroupHistory.objects.filter(acronym__iexact=acronym, type="wg")
        if old and not self.confirmed:
            self.confirm_msg = "Confirm reusing acronym %s" % old[0].acronym
            self.autoenable_confirm = False
            raise forms.ValidationError("Warning: Acronym used for a historic WG.")

>>>>>>> bb30e1d6
        return acronym

    def clean_urls(self):
        return [x.strip() for x in self.cleaned_data["urls"].splitlines() if x.strip()]

def format_urls(urls, fs="\n"):
    res = []
    for u in urls:
        if u.name:
            res.append(u"%s (%s)" % (u.url, u.name))
        else:
            res.append(u.url)
    return fs.join(res)
        
@role_required('Area Director', 'Secretariat')
def edit(request, acronym=None, action="edit"):
    """Edit or create a WG, notifying parties as
    necessary and logging changes as group events."""
    if action == "edit":
        wg = get_object_or_404(Group, acronym=acronym)
        new_wg = False
    elif action == "create":
        wg = None
        new_wg = True
    else:
        raise Http404

    login = request.user.get_profile()

    if request.method == 'POST':
        form = WGForm(request.POST, wg=wg, confirmed=request.POST.get("confirmed", False))
        if form.is_valid():
            clean = form.cleaned_data
            if new_wg:
                # get ourselves a proposed WG
                try:
                    wg = Group.objects.get(acronym=clean["acronym"])

                    save_group_in_history(wg)
                    wg.state = GroupStateName.objects.get(slug="proposed")
                    wg.time = datetime.datetime.now()
                    wg.save()
                except Group.DoesNotExist:
                    wg = Group.objects.create(name=clean["name"],
                                              acronym=clean["acronym"],
                                              type=GroupTypeName.objects.get(slug="wg"),
                                              state=GroupStateName.objects.get(slug="proposed"))

                e = ChangeStateGroupEvent(group=wg, type="changed_state")
                e.time = wg.time
                e.by = login
                e.state_id = "proposed"
                e.desc = "Proposed group"
                e.save()
            else:
                save_group_in_history(wg)

            if not wg.charter:  # make sure we have a charter
                try:
                    charter = Document.objects.get(docalias__name="charter-ietf-%s" % wg.acronym)
                except Document.DoesNotExist:
                    charter = Document(
                        name="charter-ietf-" + wg.acronym,
                        type_id="charter",
                        title=wg.name,
                        group=wg,
                        abstract=wg.name,
                        rev="00-00",
                        )
                    charter.save()
                    charter.set_state(State.objects.get(type="charter", slug="notrev"))

                    # Create an alias as well
                    DocAlias.objects.create(
                        name=charter.name,
                        document=charter
                        )

                wg.charter = charter

            changes = []
                
            def desc(attr, new, old):
                entry = "%(attr)s changed to <b>%(new)s</b> from %(old)s"
                if new_wg:
                    entry = "%(attr)s changed to <b>%(new)s</b>"
                    
                return entry % dict(attr=attr, new=new, old=old)

            def diff(attr, name):
                v = getattr(wg, attr)
                if clean[attr] != v:
                    changes.append(desc(name, clean[attr], v))
                    setattr(wg, attr, clean[attr])

            prev_acronym = wg.acronym

            # update the attributes, keeping track of what we're doing
            diff('name', "Name")
            diff('acronym', "Acronym")
            diff('ad', "Shepherding AD")
            diff('parent', "IETF Area")
            diff('list_email', "Mailing list email")
            diff('list_subscribe', "Mailing list subscribe address")
            diff('list_archive', "Mailing list archive")

            if not new_wg and wg.acronym != prev_acronym:
                save_document_in_history(wg.charter)
                DocAlias.objects.get_or_create(
                    name="charter-ietf-%s" % wg.acronym,
                    document=wg.charter,
                    )
                old = os.path.join(wg.charter.get_file_path(), 'charter-ietf-%s-%s.txt' % (prev_acronym, wg.charter.rev))
                if os.path.exists(old):
                    new = os.path.join(wg.charter.get_file_path(), 'charter-ietf-%s-%s.txt' % (wg.acronym, wg.charter.rev))
                    shutil.copy(old, new)

            # update roles
            for attr, slug, title in [('chairs', 'chair', "Chairs"), ('secretaries', 'secr', "Secretaries"), ('techadv', 'techadv', "Tech Advisors")]:
                new = clean[attr]
                old = Email.objects.filter(role__group=wg, role__name=slug).select_related("person")
                if set(new) != set(old):
                    changes.append(desc(title,
                                        ", ".join(x.get_name() for x in new),
                                        ", ".join(x.get_name() for x in old)))
                    wg.role_set.filter(name=slug).delete()
                    for e in new:
                        Role.objects.get_or_create(name_id=slug, email=e, group=wg, person=e.person)

            # update urls
            new_urls = clean['urls']
            old_urls = format_urls(wg.groupurl_set.order_by('url'), ", ")
            if ", ".join(sorted(new_urls)) != old_urls:
                changes.append(desc('Urls', ", ".join(sorted(new_urls)), old_urls))
                wg.groupurl_set.all().delete()
                # Add new ones
                for u in new_urls:
                    m = re.search('(?P<url>[\w\d:#@%/;$()~_?\+-=\\\.&]+)( \((?P<name>.+)\))?', u)
                    if m:
                        if m.group('name'):
                            url = GroupURL(url=m.group('url'), name=m.group('name'), group=wg)
                        else:
                            url = GroupURL(url=m.group('url'), name='', group=wg)
                        url.save()

            wg.time = datetime.datetime.now()

            if changes and not new_wg:
                for c in changes:
                    GroupEvent.objects.create(group=wg, by=login, type="info_changed", desc=c)

            wg.save()

            if new_wg:
                return redirect('charter_submit', name=wg.charter.name, option="initcharter")

            return redirect('wg_charter', acronym=wg.acronym)
    else: # form.is_valid()
        if not new_wg:
            from ietf.person.forms import json_emails
            init = dict(name=wg.name,
                        acronym=wg.acronym,
                        chairs=Email.objects.filter(role__group=wg, role__name="chair"),
                        secretaries=Email.objects.filter(role__group=wg, role__name="secr"),
                        techadv=Email.objects.filter(role__group=wg, role__name="techadv"),
                        ad=wg.ad_id if wg.ad else None,
                        parent=wg.parent.id if wg.parent else None,
                        list_email=wg.list_email if wg.list_email else None,
                        list_subscribe=wg.list_subscribe if wg.list_subscribe else None,
                        list_archive=wg.list_archive if wg.list_archive else None,
                        urls=format_urls(wg.groupurl_set.all()),
                        )
        else:
            init = dict(ad=login.id if has_role(request.user, "Area Director") else None,
                        )
        form = WGForm(initial=init, wg=wg)

    return render_to_response('wginfo/edit.html',
                              dict(wg=wg,
                                   form=form,
                                   user=request.user,
                                   login=login),
                              context_instance=RequestContext(request))



class ConcludeForm(forms.Form):
    instructions = forms.CharField(widget=forms.Textarea(attrs={'rows': 30}), required=True)

@role_required('Area Director','Secretariat')
def conclude(request, acronym):
    """Request the closing of a WG, prompting for instructions."""
    wg = get_object_or_404(Group, acronym=acronym)

    login = request.user.get_profile()

    if request.method == 'POST':
        form = ConcludeForm(request.POST)
        if form.is_valid():
            instructions = form.cleaned_data['instructions']

            email_secretariat(request, wg, "conclude", instructions)

            e = GroupEvent(group=wg, by=login)
            e.type = "requested_close"
            e.desc = "Requested closing group"
            e.save()

            return redirect('wg_charter', acronym=wg.acronym)
    else:
        form = ConcludeForm()

    return render_to_response('wginfo/conclude.html',
                              dict(form=form,
                                   wg=wg),
                              context_instance=RequestContext(request))<|MERGE_RESOLUTION|>--- conflicted
+++ resolved
@@ -61,13 +61,6 @@
 
         if not re.match(r'^[-a-z0-9]+$', acronym):
             raise forms.ValidationError("Acronym is invalid, may only contain letters, numbers and dashes.")
-<<<<<<< HEAD
-        if acronym != self.cur_acronym:
-            if Group.objects.filter(acronym__iexact=acronym):
-                raise forms.ValidationError(mark_safe("The acronym belongs to an existing group. Please pick another,<br/> or go to <a href='%s'>recharter %s</a>" % (reverse("doc_view", None, kwargs={"name":"charter-ietf-%s"%acronym, }), acronym)))
-            if GroupHistory.objects.filter(acronym__iexact=acronym):
-                raise forms.ValidationError("The acronym has been used by a previous group. Please pick another.")
-=======
 
         existing = Group.objects.filter(acronym__iexact=acronym)
         if existing:
@@ -95,7 +88,6 @@
             self.autoenable_confirm = False
             raise forms.ValidationError("Warning: Acronym used for a historic WG.")
 
->>>>>>> bb30e1d6
         return acronym
 
     def clean_urls(self):

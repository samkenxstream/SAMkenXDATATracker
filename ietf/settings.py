# Copyright The IETF Trust 2007, All Rights Reserved

# Django settings for ietf project.
# BASE_DIR and "settings_local" are from
# http://code.djangoproject.com/wiki/SplitSettings

import os
try:
    import syslog
    syslog.openlog("datatracker", syslog.LOG_PID, syslog.LOG_USER)
except ImportError:
    pass

BASE_DIR = os.path.dirname(os.path.abspath(__file__))

# a place to put ajax logs if necessary.
LOG_DIR = '/var/log/datatracker'

import sys
sys.path.append(os.path.abspath(BASE_DIR + "/.."))

import datetime

DEBUG = True
TEMPLATE_DEBUG = DEBUG

# Domain name of the IETF
IETF_DOMAIN = 'ietf.org'

ADMINS = (
    ('IETF Django Developers', 'django-project@' + IETF_DOMAIN),
    ('GMail Tracker Archive', 'ietf.tracker.archive+errors@gmail.com'),
    ('Henrik Levkowetz', 'henrik@levkowetz.com'),
    ('Robert Sparks', 'rjsparks@nostrum.com'),
    ('Ole Laursen', 'olau@iola.dk'),
    ('Ryan Cross', 'rcross@amsl.com'),
)

ALLOWED_HOSTS = [".ietf.org", ".ietf.org.", "209.208.19.216", "4.31.198.44", ]

# Server name of the tools server
TOOLS_SERVER = 'tools.' + IETF_DOMAIN

# Override this in the settings_local.py file:
SERVER_EMAIL = 'Django Server <django-project@' + TOOLS_SERVER + '>'

DEFAULT_FROM_EMAIL = 'IETF Secretariat <ietf-secretariat-reply@' + IETF_DOMAIN + '>'

MANAGERS = ADMINS

DATABASES = {
    'default': {
        'NAME': 'ietf_utf8',
        'ENGINE': 'django.db.backends.mysql',
        'USER': 'ietf',
        #'PASSWORD': 'ietf',
        #'OPTIONS': {},
    },
#    'legacy': {
#        'NAME': 'ietf',
#        'ENGINE': 'django.db.backends.mysql',
#        'USER': 'ietf',
#        #'PASSWORD': 'ietf',
#    },
}

DATABASE_TEST_OPTIONS = {
    # Comment this out if your database doesn't support InnoDB
    'init_command': 'SET storage_engine=InnoDB',
}

# Local time zone for this installation. Choices can be found here:
# http://www.postgresql.org/docs/8.1/static/datetime-keywords.html#DATETIME-TIMEZONE-SET-TABLE
# although not all variations may be possible on all operating systems.
# If running in a Windows environment this must be set to the same as your
# system time zone.
TIME_ZONE = 'PST8PDT'

# Language code for this installation. All choices can be found here:
# http://www.w3.org/TR/REC-html40/struct/dirlang.html#langcodes
# http://blogs.law.harvard.edu/tech/stories/storyReader$15
LANGUAGE_CODE = 'en-us'

SITE_ID = 1

# If you set this to False, Django will make some optimizations so as not
# to load the internationalization machinery.
USE_I18N = False

USE_TZ = False

<<<<<<< HEAD
MEDIA_URL = '//www.ietf.org/'
=======
MEDIA_URL = 'https://www.ietf.org/'
>>>>>>> 95f7139e

STATIC_URL = "/"
STATIC_ROOT = os.path.abspath(BASE_DIR + "/../static/")
STATIC_URL = STATIC_ROOT + '/'

WSGI_APPLICATION = "ietf.wsgi.application"

AUTHENTICATION_BACKENDS = ( 'django.contrib.auth.backends.ModelBackend', )

#DATABASE_ROUTERS = ["ietf.legacy_router.LegacyRouter"]

# ------------------------------------------------------------------------
# Django/Python Logging Framework Modifications

# enable HTML error emails
from django.utils.log import DEFAULT_LOGGING
LOGGING = DEFAULT_LOGGING.copy()
LOGGING['handlers']['mail_admins']['include_html'] = True

# Filter out "Invalid HTTP_HOST" emails
# Based on http://www.tiwoc.de/blog/2013/03/django-prevent-email-notification-on-suspiciousoperation/
from django.core.exceptions import SuspiciousOperation
def skip_suspicious_operations(record):
    if record.exc_info:
        exc_value = record.exc_info[1]
        if isinstance(exc_value, SuspiciousOperation):
            return False
    return True
LOGGING['filters']['skip_suspicious_operations'] = {
    '()': 'django.utils.log.CallbackFilter',
    'callback': skip_suspicious_operations,
}
LOGGING['handlers']['mail_admins']['filters'] += [ 'skip_suspicious_operations' ]
# Filter out UreadablePostError:
from django.http import UnreadablePostError
def skip_unreadable_post(record):
    if record.exc_info:
        exc_type, exc_value = record.exc_info[:2]
        if isinstance(exc_value, UnreadablePostError):
            return False
    return True
LOGGING['filters']['skip_unreadable_posts'] = {
    '()': 'django.utils.log.CallbackFilter',
    'callback': skip_unreadable_post,
}
LOGGING['handlers']['mail_admins']['filters'] += [ 'skip_unreadable_posts' ]




# End logging
# ------------------------------------------------------------------------

#SESSION_COOKIE_AGE = 60 * 60 * 24 * 7 * 2 # Age of cookie, in seconds: 2 weeks.
SESSION_COOKIE_AGE = 60 * 60 * 24 * 365 * 50 # Age of cookie, in seconds: 50 years

SESSION_EXPIRE_AT_BROWSER_CLOSE = False
SESSION_SERIALIZER = 'django.contrib.sessions.serializers.PickleSerializer'

TEMPLATE_LOADERS = (
    ('django.template.loaders.cached.Loader', (
        'django.template.loaders.filesystem.Loader',
        'django.template.loaders.app_directories.Loader',
    )),
    'ietf.dbtemplate.template.Loader',
)

MIDDLEWARE_CLASSES = (
    'django.middleware.csrf.CsrfViewMiddleware',
    'django.middleware.common.CommonMiddleware',
    'django.contrib.sessions.middleware.SessionMiddleware',
    'django.contrib.auth.middleware.AuthenticationMiddleware',
    'django.contrib.messages.middleware.MessageMiddleware',
    'django.middleware.http.ConditionalGetMiddleware',
    'ietf.middleware.SQLLogMiddleware',
    'ietf.middleware.SMTPExceptionMiddleware',
    'ietf.middleware.RedirectTrailingPeriod',
    'django.middleware.clickjacking.XFrameOptionsMiddleware',
    'ietf.middleware.UnicodeNfkcNormalization',
)

ROOT_URLCONF = 'ietf.urls'

TEMPLATE_DIRS = (
    BASE_DIR + "/templates",
    BASE_DIR + "/secr/templates",
)

TEMPLATE_CONTEXT_PROCESSORS = (
    'django.contrib.auth.context_processors.auth',
    'django.core.context_processors.debug',
    'django.core.context_processors.i18n',
    'django.core.context_processors.request',
    'django.core.context_processors.media',
    'django.contrib.messages.context_processors.messages',
    'ietf.context_processors.server_mode',
    'ietf.context_processors.revision_info',
    'ietf.secr.context_processors.secr_revision_info',
    'ietf.secr.context_processors.static',
    'ietf.context_processors.rfcdiff_prefix',
)

INSTALLED_APPS = (
    # Django apps
    'django.contrib.auth',
    'django.contrib.contenttypes',
    'django.contrib.sessions',
    'django.contrib.sites',
    'django.contrib.sitemaps',
    'django.contrib.admin',
    'django.contrib.admindocs',
    'django.contrib.humanize',
    'django.contrib.messages',
    # External apps 
    'form_utils',
    'tastypie',
<<<<<<< HEAD
    'widget_tweaks',
    'typogrify',
    'bootstrap3',
    'ietf.person',
    'ietf.name',
    'ietf.group',
=======
    # IETF apps
    'ietf.api',
    'ietf.community',
    'ietf.dbtemplate',
>>>>>>> 95f7139e
    'ietf.doc',
    'ietf.group',
    'ietf.idindex',
    'ietf.iesg',
    'ietf.ietfauth',
    'ietf.ipr',
    'ietf.liaisons',
    'ietf.mailinglists',
    'ietf.meeting',
    'ietf.message',
    'ietf.name',
    'ietf.nomcom',
    'ietf.person',
    'ietf.redirects',
    'ietf.release',
    'ietf.submit',
    'ietf.sync',
    'ietf.utils',
    # IETF Secretariat apps
    'ietf.secr.announcement',
    'ietf.secr.areas',
    'ietf.secr.drafts',
    'ietf.secr.groups',
    'ietf.secr.meetings',
    'ietf.secr.proceedings',
    'ietf.secr.roles',
    'ietf.secr.rolodex',
    'ietf.secr.sreq',
    'ietf.secr.telechat',
)

# Settings for django-bootstrap3
# See http://django-bootstrap3.readthedocs.org/en/latest/settings.html
BOOTSTRAP3 = {
    # Label class to use in horizontal forms
    'horizontal_label_class': 'col-md-2',

    # Field class to use in horiozntal forms
    'horizontal_field_class': 'col-md-10',

    # Set HTML required attribute on required fields
    'set_required': True,

    # Set placeholder attributes to label if no placeholder is provided
    'set_placeholder': False,

    # Class to indicate required
    'form_required_class': 'bootstrap3-required',

    # Class to indicate error
    'form_error_class': 'bootstrap3-error',
}

INTERNAL_IPS = (
# AMS servers
	'64.170.98.32',
	'64.170.98.86',

# local
        '127.0.0.1',
        '::1',
)

# no slash at end
IDTRACKER_BASE_URL = "http://datatracker.ietf.org"
RFCDIFF_PREFIX = "//www.ietf.org/rfcdiff"

# Valid values:
# 'production', 'test', 'development'
# Override this in settings_local.py if it's not true
SERVER_MODE = 'development'

# The name of the method to use to invoke the test suite
TEST_RUNNER = 'ietf.utils.test_runner.IetfTestRunner'

# Fixtures which will be loaded before testing starts
GLOBAL_TEST_FIXTURES = [ 'names','ietf.utils.test_data.make_immutable_base_data' ]

TEST_DIFF_FAILURE_DIR = "/tmp/test/failure/"

TEST_GHOSTDRIVER_LOG_PATH = "ghostdriver.log"

TEST_MATERIALS_DIR = "tmp-meeting-materials-dir"

TEST_BLUESHEET_DIR = "tmp-bluesheet-dir"

# These are regexes
TEST_URL_COVERAGE_EXCLUDE = [
    "^\^admin/",
]

# Tese are filename globs
TEST_CODE_COVERAGE_EXCLUDE = [
    "*/tests*",
    "*/admin.py",
    "*/migrations/*",
    "ietf/settings*",
    "ietf/utils/test_runner.py",
]

TEST_COVERAGE_MASTER_FILE = os.path.join(BASE_DIR, "../release-coverage.json")
TEST_COVERAGE_LATEST_FILE = os.path.join(BASE_DIR, "../latest-coverage.json")

TEST_CODE_COVERAGE_CHECKER = None
if SERVER_MODE != 'production':
    import coverage
    TEST_CODE_COVERAGE_CHECKER = coverage.coverage(source=[ BASE_DIR ], cover_pylib=False, omit=TEST_CODE_COVERAGE_EXCLUDE)
    if len(TEST_CODE_COVERAGE_CHECKER.collector._collectors) == 0:
        TEST_CODE_COVERAGE_CHECKER.start()

TEST_CODE_COVERAGE_REPORT_PATH = "static/coverage/"
TEST_CODE_COVERAGE_REPORT_URL = os.path.join(STATIC_URL, TEST_CODE_COVERAGE_REPORT_PATH, "index.html")
TEST_CODE_COVERAGE_REPORT_DIR = os.path.join(STATIC_ROOT, TEST_CODE_COVERAGE_REPORT_PATH)
TEST_CODE_COVERAGE_REPORT_FILE = os.path.join(TEST_CODE_COVERAGE_REPORT_DIR, "index.html")

# WG Chair configuration
MAX_WG_DELEGATES = 3

DATE_FORMAT = "Y-m-d"
DATETIME_FORMAT = "Y-m-d H:i T"

# Override this in settings_local.py if needed
# *_PATH variables ends with a slash/ .
DOCUMENT_PATH_PATTERN = '/a/www/ietf-ftp/{doc.type_id}/'
INTERNET_DRAFT_PATH = '/a/www/ietf-ftp/internet-drafts/'
INTERNET_DRAFT_PDF_PATH = '/a/www/ietf-datatracker/pdf/'
RFC_PATH = '/a/www/ietf-ftp/rfc/'
CHARTER_PATH = '/a/www/ietf-ftp/charter/'
CONFLICT_REVIEW_PATH = '/a/www/ietf-ftp/conflict-reviews'
STATUS_CHANGE_PATH = '/a/www/ietf-ftp/status-changes'
AGENDA_PATH = '/a/www/www6s/proceedings/'
IPR_DOCUMENT_PATH = '/a/www/ietf-ftp/ietf/IPR/'
IESG_TASK_FILE = '/a/www/www6/iesg/internal/task.txt'
IESG_ROLL_CALL_FILE = '/a/www/www6/iesg/internal/rollcall.txt'
IESG_MINUTES_FILE = '/a/www/www6/iesg/internal/minutes.txt'
IESG_WG_EVALUATION_DIR = "/a/www/www6/iesg/evaluation"
INTERNET_DRAFT_ARCHIVE_DIR = '/a/www/www6s/draft-archive'
MEETING_RECORDINGS_DIR = '/a/www/audio'

# Mailing list info URL for lists hosted on the IETF servers
MAILING_LIST_INFO_URL = "//www.ietf.org/mailman/listinfo/%(list_addr)s"

# Ideally, more of these would be local -- but since we don't support
# versions right now, we'll point to external websites
DOC_HREFS = {
    "charter": "//www.ietf.org/charter/{doc.name}-{doc.rev}.txt",
    "draft": "//www.ietf.org/archive/id/{doc.name}-{doc.rev}.txt",
    "slides": "//www.ietf.org/slides/{doc.name}-{doc.rev}",
    "conflrev": "//www.ietf.org/cr/{doc.name}-{doc.rev}.txt",
    "statchg": "//www.ietf.org/sc/{doc.name}-{doc.rev}.txt",
}

MEETING_DOC_HREFS = {
    "agenda": "/meeting/{meeting}/agenda/{doc.group.acronym}/",
    "minutes": "//www.ietf.org/proceedings/{meeting}/minutes/{doc.external_url}",
    "slides": "//www.ietf.org/proceedings/{meeting}/slides/{doc.external_url}",
    "recording": "{doc.external_url}",
}

# Override this in settings_local.py if needed
CACHE_MIDDLEWARE_SECONDS = 300
CACHE_MIDDLEWARE_KEY_PREFIX = ''

# The default with no CACHES setting is 'django.core.cache.backends.locmem.LocMemCache'
# This setting is possibly overridden further down, after the import of settings_local
CACHES = {
    'default': {
        'BACKEND': 'django.core.cache.backends.memcached.MemcachedCache',
        'LOCATION': '127.0.0.1:11211',
    }
}

IPR_EMAIL_TO = 'ietf-ipr@ietf.org'
DOC_APPROVAL_EMAIL_CC = ["RFC Editor <rfc-editor@rfc-editor.org>", ]

IANA_EVAL_EMAIL = "drafts-eval@icann.org"
IANA_APPROVE_EMAIL = "drafts-approval@icann.org"

# Put real password in settings_local.py
IANA_SYNC_PASSWORD = "secret"
IANA_SYNC_CHANGES_URL = "//datatracker.iana.org:4443/data-tracker/changes"
IANA_SYNC_PROTOCOLS_URL = "//www.iana.org/protocols/"

RFC_TEXT_RSYNC_SOURCE="ftp.rfc-editor.org::rfcs-text-only"

RFC_EDITOR_SYNC_PASSWORD="secret"
RFC_EDITOR_SYNC_NOTIFICATION_URL = "//www.rfc-editor.org/parser/parser.php"
RFC_EDITOR_QUEUE_URL = "//www.rfc-editor.org/queue2.xml"
RFC_EDITOR_INDEX_URL = "//www.rfc-editor.org/rfc/rfc-index.xml"

# Liaison Statement Tool settings
LIAISON_UNIVERSAL_FROM = 'Liaison Statement Management Tool <lsmt@' + IETF_DOMAIN + '>'
LIAISON_ATTACH_PATH = '/a/www/ietf-datatracker/documents/LIAISON/'
LIAISON_ATTACH_URL = '/documents/LIAISON/'

# NomCom Tool settings
ROLODEX_URL = ""
NOMCOM_PUBLIC_KEYS_DIR = '/a/www/nomcom/public_keys/'
NOMCOM_FROM_EMAIL = 'nomcom-chair@ietf.org'
NOMCOM_ADMIN_EMAIL = DEFAULT_FROM_EMAIL
OPENSSL_COMMAND = '/usr/bin/openssl'
DAYS_TO_EXPIRE_NOMINATION_LINK = ''
DEFAULT_FEEDBACK_TYPE = 'offtopic'
NOMINEE_FEEDBACK_TYPES = ['comment', 'questio', 'nomina']

# ID Submission Tool settings
IDSUBMIT_FROM_EMAIL = 'IETF I-D Submission Tool <idsubmission@ietf.org>'
IDSUBMIT_TO_EMAIL = 'internet-drafts@ietf.org'
IDSUBMIT_ANNOUNCE_FROM_EMAIL = 'internet-drafts@ietf.org'
IDSUBMIT_ANNOUNCE_LIST_EMAIL = 'i-d-announce@ietf.org'

# Days from meeting to day of cut off dates on submit -- cutoff_time_utc is added to this
IDSUBMIT_DEFAULT_CUTOFF_DAY_OFFSET_00 = 13
IDSUBMIT_DEFAULT_CUTOFF_DAY_OFFSET_01 = 13
IDSUBMIT_DEFAULT_CUTOFF_TIME_UTC = datetime.timedelta(hours=23, minutes=59, seconds=59)
IDSUBMIT_DEFAULT_CUTOFF_WARNING_DAYS = datetime.timedelta(days=21)

MEETING_MATERIALS_SUBMISSION_START_DAYS = -90
MEETING_MATERIALS_SUBMISSION_CUTOFF_DAYS = 33
MEETING_MATERIALS_SUBMISSION_CORRECTION_DAYS = 52

INTERNET_DRAFT_DAYS_TO_EXPIRE = 185

IDSUBMIT_REPOSITORY_PATH = INTERNET_DRAFT_PATH
IDSUBMIT_STAGING_PATH = '/a/www/www6s/staging/'
IDSUBMIT_STAGING_URL = '//www.ietf.org/staging/'
IDSUBMIT_IDNITS_BINARY = '/a/www/ietf-datatracker/scripts/idnits'

IDSUBMIT_MAX_PLAIN_DRAFT_SIZE = 6291456  # Max size of the txt draft in bytes

IDSUBMIT_MAX_DAILY_SAME_DRAFT_NAME = 20
IDSUBMIT_MAX_DAILY_SAME_DRAFT_NAME_SIZE = 50 # in MB
IDSUBMIT_MAX_DAILY_SAME_SUBMITTER = 50
IDSUBMIT_MAX_DAILY_SAME_SUBMITTER_SIZE = 150 # in MB
IDSUBMIT_MAX_DAILY_SAME_GROUP = 150
IDSUBMIT_MAX_DAILY_SAME_GROUP_SIZE = 450 # in MB
IDSUBMIT_MAX_DAILY_SUBMISSIONS = 1000
IDSUBMIT_MAX_DAILY_SUBMISSIONS_SIZE = 2000 # in MB

DOT_BINARY = '/usr/bin/dot'
UNFLATTEN_BINARY= '/usr/bin/unflatten'
PS2PDF_BINARY = '/usr/bin/ps2pdf'
RSYNC_BINARY = '/usr/bin/rsync'

# Account settings
DAYS_TO_EXPIRE_REGISTRATION_LINK = 3
HTPASSWD_COMMAND = "/usr/bin/htpasswd2"
HTPASSWD_FILE = "/www/htpasswd"

# Generation of bibxml files for xml2rfc
BIBXML_BASE_PATH = '/a/www/ietf-ftp/xml2rfc'

# Timezone files for iCalendar
TZDATA_ICS_PATH = BASE_DIR + '/../vzic/zoneinfo/'
CHANGELOG_PATH = '/www/ietf-datatracker/web/changelog'

SECR_BLUE_SHEET_PATH = '/a/www/ietf-datatracker/documents/blue_sheet.rtf'
SECR_BLUE_SHEET_URL = '//datatracker.ietf.org/documents/blue_sheet.rtf'
SECR_INTERIM_LISTING_DIR = '/a/www/www6/meeting/interim'
SECR_MAX_UPLOAD_SIZE = 40960000
SECR_PROCEEDINGS_DIR = '/a/www/www6s/proceedings/'
SECR_STATIC_URL = '/secretariat/'

USE_ETAGS=True

PRODUCTION_TIMEZONE = "America/Los_Angeles"

PYFLAKES_DEFAULT_ARGS= ["ietf", ]
VULTURE_DEFAULT_ARGS= ["ietf", ]

# Automatic Scheduling
#
# how much to login while running, bigger numbers make it more verbose.
BADNESS_CALC_LOG   = 0
#
# these penalties affect the calculation of how bad the assignments are.
BADNESS_UNPLACED   = 1000000

# following four are used only during migrations to setup up ConstraintName
# and penalties are taken from the database afterwards.
BADNESS_BETHERE    = 200000
BADNESS_CONFLICT_1 = 100000
BADNESS_CONFLICT_2 = 10000
BADNESS_CONFLICT_3 = 1000

BADNESS_TOOSMALL_50  = 5000
BADNESS_TOOSMALL_100 = 50000
BADNESS_TOOBIG     = 100
BADNESS_MUCHTOOBIG = 500

# do not run SELENIUM tests by default
SELENIUM_TESTS = False
SELENIUM_TESTS_ONLY = False

# Domain which hosts draft and wg alias lists
DRAFT_ALIAS_DOMAIN = IETF_DOMAIN
GROUP_ALIAS_DOMAIN = IETF_DOMAIN

# Path to the email alias lists.  Used by ietf.utils.aliases
DRAFT_ALIASES_PATH = "/a/postfix/draft-aliases"
DRAFT_VIRTUAL_PATH = "/a/postfix/draft-virtual"

# Set debug apps in DEV_APPS settings_local
DEV_APPS = ()
DRAFT_VIRTUAL_DOMAIN = "virtual.ietf.org"

GROUP_ALIASES_PATH = "/a/postfix/group-aliases"
GROUP_VIRTUAL_PATH = "/a/postfix/group-virtual"
GROUP_VIRTUAL_DOMAIN = "virtual.ietf.org"

POSTCONFIRM_PATH   = "/a/postconfirm/test-wrapper"

# Put the production SECRET_KEY in settings_local.py, and also any other
# sensitive or site-specific changes.  DO NOT commit settings_local.py to svn.
from settings_local import *            # pyflakes:ignore

# Add DEV_APPS to INSTALLED_APPS
INSTALLED_APPS += DEV_APPS

# We provide a secret key only for test and development modes.  It's
# absolutely vital that django fails to start in production mode unless a
# secret key has been provided elsewhere, not in this file which is
# publicly available, for instance from the source repository.
if SERVER_MODE != 'production':
    # stomp out the cached template loader, it's annoying
    TEMPLATE_LOADERS = tuple(l for e in TEMPLATE_LOADERS for l in (e[1] if isinstance(e, tuple) and "cached.Loader" in e[0] else (e,)))

    CACHES = {
         'default': {
             'BACKEND': 'django.core.cache.backends.dummy.DummyCache',
         }
    }
    if 'SECRET_KEY' not in locals():
        SECRET_KEY = 'PDwXboUq!=hPjnrtG2=ge#N$Dwy+wn@uivrugwpic8mxyPfHka'
    ALLOWED_HOSTS = ['*',]<|MERGE_RESOLUTION|>--- conflicted
+++ resolved
@@ -89,11 +89,7 @@
 
 USE_TZ = False
 
-<<<<<<< HEAD
 MEDIA_URL = '//www.ietf.org/'
-=======
-MEDIA_URL = 'https://www.ietf.org/'
->>>>>>> 95f7139e
 
 STATIC_URL = "/"
 STATIC_ROOT = os.path.abspath(BASE_DIR + "/../static/")
@@ -208,21 +204,15 @@
     'django.contrib.humanize',
     'django.contrib.messages',
     # External apps 
+    'bootstrap3',
     'form_utils',
     'tastypie',
-<<<<<<< HEAD
+    'typogrify',
     'widget_tweaks',
-    'typogrify',
-    'bootstrap3',
-    'ietf.person',
-    'ietf.name',
-    'ietf.group',
-=======
     # IETF apps
     'ietf.api',
     'ietf.community',
     'ietf.dbtemplate',
->>>>>>> 95f7139e
     'ietf.doc',
     'ietf.group',
     'ietf.idindex',

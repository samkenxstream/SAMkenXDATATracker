--- conflicted
+++ resolved
@@ -12199,6 +12199,16 @@
   {
     "fields": {
       "desc": "",
+      "name": "Director of Development",
+      "order": 0,
+      "used": true
+    },
+    "model": "name.rolename",
+    "pk": "devdir"
+  },
+  {
+    "fields": {
+      "desc": "",
       "name": "Editor",
       "order": 5,
       "used": true
@@ -15443,11 +15453,7 @@
     "fields": {
       "command": "xym",
       "switch": "--version",
-<<<<<<< HEAD
-      "time": "2021-06-08T00:12:46.324",
-=======
-      "time": "2021-05-20T00:12:38.672",
->>>>>>> 6b383255
+      "time": "2021-07-05T00:12:20.968",
       "used": true,
       "version": "xym 0.5"
     },
@@ -15458,13 +15464,9 @@
     "fields": {
       "command": "pyang",
       "switch": "--version",
-<<<<<<< HEAD
-      "time": "2021-06-08T00:12:48.137",
-=======
-      "time": "2021-05-20T00:12:40.445",
->>>>>>> 6b383255
+      "time": "2021-07-05T00:12:22.309",
       "used": true,
-      "version": "pyang 2.4.0"
+      "version": "pyang 2.5.0"
     },
     "model": "utils.versioninfo",
     "pk": 2
@@ -15473,11 +15475,7 @@
     "fields": {
       "command": "yanglint",
       "switch": "--version",
-<<<<<<< HEAD
-      "time": "2021-06-08T00:12:48.465",
-=======
-      "time": "2021-05-20T00:12:40.647",
->>>>>>> 6b383255
+      "time": "2021-07-05T00:12:22.603",
       "used": true,
       "version": "yanglint SO 1.6.7"
     },
@@ -15488,15 +15486,9 @@
     "fields": {
       "command": "xml2rfc",
       "switch": "--version",
-<<<<<<< HEAD
-      "time": "2021-06-08T00:12:51.318",
+      "time": "2021-07-05T00:12:25.333",
       "used": true,
-      "version": "xml2rfc 3.8.0"
-=======
-      "time": "2021-05-20T00:12:43.645",
-      "used": true,
-      "version": "xml2rfc 3.7.0"
->>>>>>> 6b383255
+      "version": "xml2rfc 3.9.1"
     },
     "model": "utils.versioninfo",
     "pk": 4

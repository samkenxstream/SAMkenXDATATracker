--- conflicted
+++ resolved
@@ -47,29 +47,6 @@
         </a>
         {% if chartering == "initial" %} - (Initial Chartering){% endif %}
         {% if chartering == "rechartering" %} - (Rechartering){% endif %}
-
-<<<<<<< HEAD
-=======
-        {% if not snapshot and user|has_role:"Area Director,Secretariat" %}
-
-
-        {% if chartering %}
-        - <a href="{% url charter_startstop_process name=doc.name option='abandon' %}">Abandon effort</a>
-
-        {% if request.user|has_role:"Secretariat" %}
-        - <a href="{% url charter_approve name=doc.name %}">Approve charter</a>
-        {% endif %}
-
-        {% else %}
-          {% if group.state_id == "proposed" or group.state_id == "bof" %}
-          - <a href="{% url charter_submit name=doc.name option='initcharter' %}">Start chartering</a>
-          {% else %}
-          - <a href="{% url charter_submit name=doc.name option='recharter' %}">Recharter</a>
-          {% endif %}
-        {% endif %}
-
-        {% endif %}
->>>>>>> 32430915
         </div>
 
         {% if not snapshot and chartering %}
